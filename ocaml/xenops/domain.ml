--- conflicted
+++ resolved
@@ -304,19 +304,10 @@
 let shutdown_wait_for_ack (t: Xenops_task.t) ?(timeout=60.) ~xc ~xs domid req =
 	let di = Xenctrl.domain_getinfo xc domid in
 	let uuid = get_uuid ~xc domid in
-<<<<<<< HEAD
-	if di.Xenctrl.hvm_guest then begin
-		if not true (* - assume we've got drivers! (Xenctrl.hvm_check_pvdriver xc domid)*)
-		then begin
-			debug "VM = %s; domid = %d; HVM guest without PV drivers: not expecting any acknowledgement" (Uuid.to_string uuid) domid;
-			Xenctrl.domain_shutdown xc domid (shutdown_to_xc_shutdown req)
-		end
-=======
 	if ((di.Xenctrl.Domain_info.hvm_guest)
 	&& not (Xenctrl.hvm_check_pvdriver xc domid)) then begin
 		debug "VM = %s; domid = %d; HVM guest without PV drivers: not expecting any acknowledgement" (Uuid.to_string uuid) domid;
 		Xenctrl.domain_shutdown xc domid (shutdown_to_xc_shutdown req)
->>>>>>> eaf4dffa
 	end else begin
 		debug "VM = %s; domid = %d; Waiting for PV domain to acknowledge shutdown request" (Uuid.to_string uuid) domid;
 		let path = control_shutdown ~xs domid in
