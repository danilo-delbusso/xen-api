(*
 * Copyright (C) Citrix Systems Inc.
 *
 * This program is free software; you can redistribute it and/or modify
 * it under the terms of the GNU Lesser General Public License as published
 * by the Free Software Foundation; version 2.1 only. with the special
 * exception on linking described in file LICENSE.
 *
 * This program is distributed in the hope that it will be useful,
 * but WITHOUT ANY WARRANTY; without even the implied warranty of
 * MERCHANTABILITY or FITNESS FOR A PARTICULAR PURPOSE.  See the
 * GNU Lesser General Public License for more details.
 *)

module D = Debug.Make (struct let name = "cert_refresh" end)

open D

(* given a [filename], replace its extension with [ext]. Does not change
the file system *)
let replace_extension filename ~ext =
  let base =
    match Filename.extension filename with
    | "" ->
        filename
    | _ ->
        Filename.remove_extension filename
  in
  Printf.sprintf "%s.%s" base ext

(* Path to host server certificate (in PEM format) *)
let cert_path = function
  | `host ->
      !Xapi_globs.server_cert_path
  | `host_internal ->
      !Xapi_globs.server_cert_internal_path

(* Paths to certificates that we are about to use *)
let new_cert_path type' = replace_extension (cert_path type') ~ext:"new"

let backup_cert_path type' = replace_extension (cert_path type') ~ext:"bak"

module HostSet = Set.Make (struct
  type t = API.ref_host

  let compare = Stdlib.compare
end)

let unreachable_hosts ~__context =
  let live = Helpers.get_live_hosts ~__context in
  let pool = Xapi_pool_helpers.get_master_slaves_list ~__context in
  HostSet.(diff (of_list pool) (of_list live))

let maybe_restart_cluster_daemon ~__context =
  let open Xapi_clustering in
  let open Xapi_cluster_host in
  with_clustering_lock __LOC__ @@ fun () ->
  if is_local_cluster_host_using_xapis_pem ~__context then (
    (* we need to restart the cluster daemon because it is using xapi's cert
     * and xapi's cert has changed! *)
    info "cert_refresh: restarting cluster daemon" ;
    Daemon.restart ~__context
  )

(* On this host and for this host, create a new server certificate and
distribute it in the pool *)
let host ~__context ~type' =
  let host = Helpers.get_localhost ~__context in
  let pem = cert_path type' in
  let path = new_cert_path type' in
  let uuid = Inventory.lookup Inventory._installation_uuid in
  let cert = Gencertlib.Selfcert.xapi_pool ~uuid path in
  let bak = backup_cert_path type' in
  let unreachable = unreachable_hosts ~__context in
  if not @@ HostSet.is_empty unreachable then
    raise
      Api_errors.(
        Server_error
          (cannot_contact_host, [Ref.string_of (HostSet.choose unreachable)])
      ) ;
  let content = X509.Certificate.encode_pem cert |> Cstruct.to_string in
  (* distribute public part of new cert in pool *)
  Cert_distrib.distribute_new_host_cert ~__context ~host ~content ;
  (* replace certs in file system on host *)
  info "renaming cert %s to %s" path pem ;
  Sys.rename pem bak ;
  Sys.rename path pem ;
  maybe_restart_cluster_daemon ~__context ;
  (* remove old from database, add new *)
  Certificates.Db_util.get_host_certs ~__context ~type' ~host
  |> List.iter (Certificates.Db_util.remove_cert_by_ref ~__context) ;
  let ref =
    match type' with
    | `host ->
        Certificates.Db_util.add_cert ~__context ~type':(`host host) cert
    | `host_internal ->
        Certificates.Db_util.add_cert ~__context ~type':(`host_internal host)
          cert
  in
<<<<<<< HEAD
  (* start using new cert *)
  Xapi_stunnel_server.reload () ;
  ref
=======
  (* We might have a slow client that connects using the old cert and
     has not picked up the new cert. To avoid that the connection fails,
     continue using the old cert for a small time before serving the new
     cert *)
  Thread.delay 5.0 ; Helpers.Stunnel.reload () ; ref
>>>>>>> c0debcb9

(* The stunnel clients trust the old and the new [host] server cert.  On
the local host, rename the old cert and re-create the cert bundle
without it *)
let remove_stale_cert ~__context ~host ~type' =
  let uuid = Db.Host.get_uuid ~__context ~self:host in
  let directory =
    match type' with
    | `host ->
        !Xapi_globs.trusted_certs_dir
    | `host_internal ->
        !Xapi_globs.trusted_pool_certs_dir
  in
  let next = Filename.concat directory (Printf.sprintf "%s.new.pem" uuid) in
  let pem = Filename.concat directory (Printf.sprintf "%s.pem" uuid) in
  let bak = Filename.concat directory (Printf.sprintf "%s.bak" uuid) in
  if Sys.file_exists next && Sys.file_exists pem then (
    info "cleanup - renaming %s to %s" next pem ;
    Sys.rename pem bak ;
    Sys.rename next pem ;
    Certificates.update_ca_bundle ()
  ) else
    info "cleanup - no new cert %s found - skipping" next<|MERGE_RESOLUTION|>--- conflicted
+++ resolved
@@ -97,17 +97,11 @@
         Certificates.Db_util.add_cert ~__context ~type':(`host_internal host)
           cert
   in
-<<<<<<< HEAD
-  (* start using new cert *)
-  Xapi_stunnel_server.reload () ;
-  ref
-=======
   (* We might have a slow client that connects using the old cert and
      has not picked up the new cert. To avoid that the connection fails,
      continue using the old cert for a small time before serving the new
      cert *)
-  Thread.delay 5.0 ; Helpers.Stunnel.reload () ; ref
->>>>>>> c0debcb9
+  Thread.delay 5.0 ; Xapi_stunnel_server.reload () ; ref
 
 (* The stunnel clients trust the old and the new [host] server cert.  On
 the local host, rename the old cert and re-create the cert bundle
