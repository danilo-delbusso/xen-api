(*
 * Copyright (C) 2011 Citrix Systems Inc.
 *
 * This program is free software; you can redistribute it and/or modify
 * it under the terms of the GNU Lesser General Public License as published
 * by the Free Software Foundation; version 2.1 only. with the special
 * exception on linking described in file LICENSE.
 *
 * This program is distributed in the hope that it will be useful,
 * but WITHOUT ANY WARRANTY; without even the implied warranty of
 * MERCHANTABILITY or FITNESS FOR A PARTICULAR PURPOSE.  See the
 * GNU Lesser General Public License for more details.
 *)
(** Advertise services
 *)

module D=Debug.Debugger(struct let name="xapi" end)
open D

open Fun
open Stringext
open Pervasiveext
open Constants

let convert_driver_info x =
	let open Smint in {
		Storage_interface.Driver_info.uri = path [ _services; _SM; x.sr_driver_filename ];
		name = x.sr_driver_name;
		description = x.sr_driver_description;
		vendor = x.sr_driver_vendor;
		copyright = x.sr_driver_copyright;
		version = x.sr_driver_version;
		required_api_version = x.sr_driver_required_api_version;
		capabilities = x.sr_driver_text_capabilities;
		configuration = x.sr_driver_configuration
	}

let list_sm_drivers ~__context =
	let all = List.map (convert_driver_info ++ Sm.info_of_driver) (Sm.supported_drivers ()) in
	Storage_interface.Driver_info.rpc_of_ts all

let respond req rpc s =
	let txt = Jsonrpc.to_string rpc in
	Http_svr.headers s (Http.http_200_ok ~version:"1.0" ~keep_alive:false ());
	req.Http.Request.close <- true;
	Unixext.really_write s txt 0 (String.length txt)

(* Transmits [req] and [s] to the service listening on [path] *)
let hand_over_connection req s path =
	try
		debug "hand_over_connection %s %s to %s" (Http.string_of_method_t req.Http.Request.m) req.Http.Request.uri path;
		let control_fd = Unix.socket Unix.PF_UNIX Unix.SOCK_STREAM 0 in
		finally
			(fun () ->
				Unix.connect control_fd (Unix.ADDR_UNIX path);
				let msg = req |> Http.Request.rpc_of_t |> Jsonrpc.to_string in
				let len = String.length msg in
				let written = Unixext.send_fd control_fd msg 0 len [] s in
				if written <> len then begin
					error "Failed to transfer fd to %s" path;
					Http_svr.headers s (Http.http_404_missing ~version:"1.0" ());
					req.Http.Request.close <- true;
					None
				end else begin
					let response = Http_client.response_of_fd control_fd in
					match response with
					| Some res -> res.Http.Response.task
					| None -> None
				end
			)
			(fun () -> Unix.close control_fd)
	with e ->
		error "Failed to transfer fd to %s: %s" path (Printexc.to_string e);
		Http_svr.headers s (Http.http_404_missing ~version:"1.0" ());
		req.Http.Request.close <- true;
		None

let post_handler (req: Http.Request.t) s _ =
	Xapi_http.with_context ~dummy:true "Querying services" req s
		(fun __context ->
			match String.split '/' req.Http.Request.uri with
				| "" :: services :: "xenops" :: _ when services = _services ->
					ignore (hand_over_connection req s "/var/xapi/xenopsd.forwarded")
				| [ ""; services; "SM" ] when services = _services ->
					Storage_impl.Local_domain_socket.xmlrpc_handler Storage_mux.Server.process req (Buf_io.of_fd s) ()
				| _ ->
					Http_svr.headers s (Http.http_404_missing ~version:"1.0" ());
					req.Http.Request.close <- true
		)


let rpc ~srcstr ~dststr call =
	let url = Http.Url.(File { path = "/var/xapi/storage" }, { uri = "/"; query_params = [] }) in
	let open Xmlrpc_client in
	XMLRPC_protocol.rpc ~transport:(transport_of_url url) ~srcstr ~dststr
		~http:(xmlrpc ~version:"1.0" ?auth:(Http.Url.auth_of url) ~query:(Http.Url.get_query_params url) (Http.Url.get_uri url)) call

module Local = Storage_interface.Client(struct let rpc = rpc ~srcstr:"xapi" ~dststr:"smapiv2" end)

let put_handler (req: Http.Request.t) s _ =
	Xapi_http.with_context ~dummy:true "Querying services" req s
		(fun __context ->
			match String.split '/' req.Http.Request.uri with
				| "" :: services :: "xenops" :: _ when services = _services ->
<<<<<<< HEAD
					hand_over_connection req s "/var/xapi/xenopsd.forwarded"
=======
					ignore (hand_over_connection req s "/var/xapi/xenopsd.forwarded")
>>>>>>> 5d2d3ad9
				| [ ""; services; "SM"; "data"; sr; vdi ] when services = _services ->
					let vdi, _ = Storage_access.find_vdi ~__context sr vdi in
					Import_raw_vdi.import vdi req s ()
				| [ ""; services; "SM"; "nbd"; sr; vdi; dp ] when services = _services ->
					Storage_migrate.nbd_handler req s sr vdi dp
				| _ ->
					Http_svr.headers s (Http.http_404_missing ~version:"1.0" ());
					req.Http.Request.close <- true
		)

let get_handler (req: Http.Request.t) s _ =
	Xapi_http.with_context ~dummy:true "Querying services" req s
		(fun __context ->
			debug "uri = %s" req.Http.Request.uri;
			match String.split '/' req.Http.Request.uri with
				| [ ""; services; "xenops" ] when services = _services ->
					ignore (hand_over_connection req s (Filename.concat Fhs.vardir "xenopsd.forwarded"))
				| [ ""; services; "SM"; driver ] when services = _services ->
					begin
						try
							respond req (Storage_interface.Driver_info.rpc_of_t (convert_driver_info (Sm.info_of_driver driver))) s
						with _ ->
							Http_svr.headers s (Http.http_404_missing ~version:"1.0" ());
							req.Http.Request.close <- true
					end
				| [ ""; services; "SM" ] when services = _services ->
					let rpc = list_sm_drivers ~__context in
					respond req rpc s
				| [ ""; services ] when services = _services ->
					let q = {
						Storage_interface.name = "XCP";
						vendor = "xen.org";
						version = "0.1";
						features = List.map (fun x -> path [_services; x]) [ _SM ];
					} in
					respond req (Storage_interface.rpc_of_query_result q) s
				| _ ->
					Http_svr.headers s (Http.http_404_missing ~version:"1.0" ());
					req.Http.Request.close <- true
		)

	<|MERGE_RESOLUTION|>--- conflicted
+++ resolved
@@ -102,11 +102,7 @@
 		(fun __context ->
 			match String.split '/' req.Http.Request.uri with
 				| "" :: services :: "xenops" :: _ when services = _services ->
-<<<<<<< HEAD
-					hand_over_connection req s "/var/xapi/xenopsd.forwarded"
-=======
 					ignore (hand_over_connection req s "/var/xapi/xenopsd.forwarded")
->>>>>>> 5d2d3ad9
 				| [ ""; services; "SM"; "data"; sr; vdi ] when services = _services ->
 					let vdi, _ = Storage_access.find_vdi ~__context sr vdi in
 					Import_raw_vdi.import vdi req s ()
