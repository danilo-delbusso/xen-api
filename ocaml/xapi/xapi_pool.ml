--- conflicted
+++ resolved
@@ -1775,20 +1775,13 @@
 	let f ~rpc ~session_id ~host =
 		Client.Host.set_ssl_legacy ~rpc ~session_id ~self:host ~value:true
 	in
-<<<<<<< HEAD
-	call_fn_on_hosts ~__context f
-=======
 	Xapi_pool_helpers.call_fn_on_slaves_then_master ~__context f
->>>>>>> 588d2d73
 
 let has_extension ~__context ~self ~name =
 	try
 		let (_: string) = Xapi_extensions.find_extension name in
 		true
 	with _ ->
-<<<<<<< HEAD
-		false
-=======
 		false
 
 let guest_agent_config_requirements =
@@ -1819,5 +1812,4 @@
 
 let remove_from_guest_agent_config ~__context ~self ~key =
 	Db.Pool.remove_from_guest_agent_config ~__context ~self ~key;
-	Xapi_pool_helpers.apply_guest_agent_config ~__context
->>>>>>> 588d2d73
+	Xapi_pool_helpers.apply_guest_agent_config ~__context