(*
 * Copyright (C) 2006-2009 Citrix Systems Inc.
 *
 * This program is free software; you can redistribute it and/or modify
 * it under the terms of the GNU Lesser General Public License as published
 * by the Free Software Foundation; version 2.1 only. with the special
 * exception on linking described in file LICENSE.
 *
 * This program is distributed in the hope that it will be useful,
 * but WITHOUT ANY WARRANTY; without even the implied warranty of
 * MERCHANTABILITY or FITNESS FOR A PARTICULAR PURPOSE.  See the
 * GNU Lesser General Public License for more details.
 *)
(** Module that defines API functions for Pool objects
 * @group XenAPI functions
 *)

(** {2 (Fill in Title!)} *)

val rpc : string -> Rpc.call -> Rpc.response
val get_master :
  rpc:(Rpc.call -> Rpc.response) ->
  session_id:API.ref_session -> API.ref_host
val pre_join_checks :
  __context:Context.t ->
  rpc:(Rpc.call -> Rpc.response) ->
  session_id:API.ref_session -> force:bool -> unit
val create_or_get_host_on_master :
  Context.t ->
  (Rpc.call -> Rpc.response) ->
  API.ref_session -> [ `host ] Ref.t * API.host_t -> API.ref_host
val create_or_get_sr_on_master :
  Context.t ->
  (Rpc.call -> Rpc.response) ->
  API.ref_session -> [ `SR ] Ref.t * API.sR_t -> API.ref_SR
val create_or_get_pbd_on_master :
  Context.t ->
  (Rpc.call -> Rpc.response) ->
  API.ref_session -> 'a * API.pBD_t -> API.ref_PBD
val create_or_get_vdi_on_master :
  Context.t ->
  (Rpc.call -> Rpc.response) ->
  API.ref_session -> [ `VDI ] Ref.t * API.vDI_t -> API.ref_VDI
val create_or_get_network_on_master :
  Context.t ->
  (Rpc.call -> Rpc.response) ->
  API.ref_session -> 'b * API.network_t -> API.ref_network
val create_or_get_pif_on_master :
  Context.t ->
  (Rpc.call -> Rpc.response) ->
  API.ref_session -> 'a * API.pIF_t -> API.ref_PIF
val protect_exn : ('a -> 'b) -> 'a -> 'b option
val update_non_vm_metadata :
  __context:Context.t ->
  rpc:(Rpc.call -> Rpc.response) -> session_id:API.ref_session -> unit
val join_common :
  __context:Context.t ->
  master_address:string ->
  master_username:string -> master_password:string -> force:bool -> unit
val join :
  __context:Context.t ->
  master_address:string ->
  master_username:string -> master_password:string -> unit
val join_force :
  __context:Context.t ->
  master_address:string ->
  master_username:string -> master_password:string -> unit
val emergency_transition_to_master : __context:'a -> unit
val emergency_reset_master : __context:'a -> master_address:string -> unit
val recover_slaves : __context:Context.t -> API.ref_host list
exception Cannot_eject_master
val no_exn : (unit -> unit) -> unit
val unplug_pbds : __context:Context.t -> [ `host ] Ref.t -> unit
val eject : __context:Context.t -> host:API.ref_host -> unit
val sync_m : Threadext.Mutex.t
val sync_database : __context:Context.t -> unit
val designate_new_master : __context:Context.t -> host:'a -> unit
val initial_auth : __context:'a -> string
val is_slave : __context:Context.t -> host:'b -> bool
val hello :
  __context:Context.t ->
  host_uuid:string ->
  host_address:string -> [> `cannot_talk_back | `ok | `unknown_host ]
val create_VLAN :
  __context:Context.t ->
  device:string -> network:API.ref_network -> vLAN:int64 -> API.ref_PIF list
val create_VLAN_from_PIF :
  __context:Context.t ->
  pif:[ `PIF ] Ref.t ->
  network:API.ref_network -> vLAN:int64 -> [ `PIF ] Ref.t list
val slave_network_report :
  __context:'a ->
  phydevs:'b -> dev_to_mac:'c -> dev_to_mtu:'d -> slave_host:'e -> 'f list
  
(** {2 High availability (HA)} *)
  
val enable_disable_m : Threadext.Mutex.t
val enable_ha :
  __context:Context.t ->
  heartbeat_srs:API.ref_SR list ->
  configuration:(string * string) list ->
  unit
val disable_ha : __context:Context.t -> unit
val ha_prevent_restarts_for : __context:Context.t -> seconds:int64 -> unit
val ha_failover_plan_exists : __context:Context.t -> n:int64 -> bool
val ha_compute_max_host_failures_to_tolerate : __context:Context.t -> int64
val ha_compute_hypothetical_max_host_failures_to_tolerate :
  __context:Context.t -> configuration:(API.ref_VM * string) list -> int64
val ha_compute_vm_failover_plan :
  __context:Context.t ->
  failed_hosts:API.ref_host list ->
  failed_vms:API.ref_VM list -> (API.ref_VM * (string * string) list) list
val create_new_blob :
  __context:Context.t ->
  pool:[ `pool ] Ref.t -> name:string -> mime_type:string -> public:bool -> [ `blob ] Ref.t
val set_ha_host_failures_to_tolerate :
  __context:Context.t -> self:[ `pool ] Ref.t -> value:int64 -> unit
val ha_schedule_plan_recomputation : __context:'a -> unit

(** {2 (Fill in Title!)} *)

val call_fn_on_host :
  __context:Context.t ->
  (rpc:(Rpc.call -> Rpc.response) ->
   session_id:API.ref_session -> host:'a Ref.t -> 'b) ->
  'a Ref.t -> 'b
val enable_binary_storage : __context:Context.t -> unit
val disable_binary_storage : __context:Context.t -> unit

(** {2 Workload balancing} *)

val initialize_wlb :
  __context:Context.t ->
  wlb_url:string ->
  wlb_username:string ->
  wlb_password:string ->
  xenserver_username:string -> xenserver_password:string -> unit
val deconfigure_wlb : __context:Context.t -> unit
val send_wlb_configuration :
  __context:Context.t -> config:(string * string) list -> unit
val retrieve_wlb_configuration :
  __context:Context.t -> (string * string) list
val retrieve_wlb_recommendations :
  __context:Context.t -> ([ `VM ] Ref.t * string list) list

(** {2 (Fill in Title!)} *)

val send_test_post :
  __context:Context.t -> host:string -> port:int64 -> body:string -> string
val certificate_install :
  __context:Context.t -> name:string -> cert:string -> unit
val certificate_uninstall : __context:Context.t -> name:string -> unit
val certificate_list : __context:'a -> string list
val crl_install : __context:Context.t -> name:string -> cert:string -> unit
val crl_uninstall : __context:Context.t -> name:string -> unit
val crl_list : __context:'a -> string list
val certificate_sync : __context:Context.t -> unit
val enable_external_auth :
  __context:Context.t ->
  pool:'a ->
  config:API.string_to_string_map ->
  service_name:string -> auth_type:string -> unit
val disable_external_auth :
  __context:Context.t -> pool:'a -> config:API.string_to_string_map -> unit
val detect_nonhomogeneous_external_auth_in_pool : __context:Context.t -> unit
val run_detect_nonhomogeneous_external_auth_in_pool : unit -> unit
val asynchronously_run_detect_nonhomogeneous_external_auth_in_pool :
  At_least_once_more.manager
val detect_nonhomogeneous_external_auth : __context:'a -> pool:'b -> unit

(** {2 Redo log} *)

(** Enable redo log, independently from HA *)
val enable_redo_log : __context:Context.t -> sr:[`SR] Ref.t -> unit

(** Disable HA-independent redo log *)
val disable_redo_log : __context:Context.t -> unit

(** VSwitch Controller *)
val set_vswitch_controller : __context:Context.t -> address:string -> unit
val audit_log_append : __context:Context.t -> line:string -> unit

val test_archive_target : __context:Context.t -> self:API.ref_pool -> config:API.string_to_string_map -> string
val enable_local_storage_caching : __context:Context.t -> self:API.ref_pool -> unit
val disable_local_storage_caching : __context:Context.t -> self:API.ref_pool -> unit

val get_license_state : __context:Context.t -> self:API.ref_pool -> (string * string) list
val apply_edition : __context:Context.t -> self:API.ref_pool -> edition:string -> unit

val assert_mac_seeds_available : __context:Context.t -> self:API.ref_pool -> seeds:string list -> unit

val disable_ssl_legacy : __context:Context.t -> self:API.ref_pool -> unit
val enable_ssl_legacy : __context:Context.t -> self:API.ref_pool -> unit

<<<<<<< HEAD
val has_extension : __context:Context.t -> self:API.ref_pool -> name:string -> bool
=======
val has_extension : __context:Context.t -> self:API.ref_pool -> name:string -> bool

val add_to_guest_agent_config :
	__context:Context.t -> self:API.ref_pool -> key:string -> value:string -> unit
val remove_from_guest_agent_config :
	__context:Context.t -> self:API.ref_pool -> key:string -> unit
>>>>>>> 588d2d73
<|MERGE_RESOLUTION|>--- conflicted
+++ resolved
@@ -192,13 +192,9 @@
 val disable_ssl_legacy : __context:Context.t -> self:API.ref_pool -> unit
 val enable_ssl_legacy : __context:Context.t -> self:API.ref_pool -> unit
 
-<<<<<<< HEAD
-val has_extension : __context:Context.t -> self:API.ref_pool -> name:string -> bool
-=======
 val has_extension : __context:Context.t -> self:API.ref_pool -> name:string -> bool
 
 val add_to_guest_agent_config :
 	__context:Context.t -> self:API.ref_pool -> key:string -> value:string -> unit
 val remove_from_guest_agent_config :
-	__context:Context.t -> self:API.ref_pool -> key:string -> unit
->>>>>>> 588d2d73
+	__context:Context.t -> self:API.ref_pool -> key:string -> unit