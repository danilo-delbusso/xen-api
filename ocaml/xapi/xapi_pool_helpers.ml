--- conflicted
+++ resolved
@@ -30,14 +30,11 @@
   ; `ha_disable
   ; `cluster_create
   ; `designate_new_master
-<<<<<<< HEAD
+  ; `tls_verification_enable
   ; `configure_repositories
   ; `sync_updates
   ; `get_updates
   ; `apply_updates
-=======
-  ; `tls_verification_enable
->>>>>>> 79175448
   ]
 
 (** Returns a table of operations -> API error options (None if the operation would be ok) *)
@@ -61,16 +58,13 @@
     ; (`ha_disable, Api_errors.ha_disable_in_progress, [])
     ; (`cluster_create, Api_errors.cluster_create_in_progress, [])
     ; (`designate_new_master, Api_errors.designate_new_master_in_progress, [])
-<<<<<<< HEAD
+    ; ( `tls_verification_enable
+      , Api_errors.tls_verification_enable_in_progress
+      , [] )
     ; (`configure_repositories, Api_errors.configure_repositories_in_progress, [])
     ; (`sync_updates, Api_errors.sync_updates_in_progress, [])
     ; (`get_updates, Api_errors.get_updates_in_progress, [])
     ; (`apply_updates, Api_errors.apply_updates_in_progress, [])
-=======
-    ; ( `tls_verification_enable
-      , Api_errors.tls_verification_enable_in_progress
-      , [] )
->>>>>>> 79175448
     ]
   in
   List.iter
