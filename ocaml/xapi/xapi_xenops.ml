(*
 * Copyright (C) Citrix Systems Inc.
 *
 * This program is free software; you can redistribute it and/or modify
 * it under the terms of the GNU Lesser General Public License as published
 * by the Free Software Foundation; version 2.1 only. with the special
 * exception on linking described in file LICENSE.
 *
 * This program is distributed in the hope that it will be useful,
 * but WITHOUT ANY WARRANTY; without even the implied warranty of
 * MERCHANTABILITY or FITNESS FOR A PARTICULAR PURPOSE.  See the
 * GNU Lesser General Public License for more details.
 *)

module D=Debug.Make(struct let name="xenops" end)
open D

open Network

open Stdext
open Xstringext
open Threadext
open Pervasiveext
open Fun
module XenAPI = Client.Client
module Rrdd = Rrd_client.Client
open Xenops_interface
open Xapi_xenops_queue

let rpc_of t x = Rpcmarshal.marshal t.Rpc.Types.ty x 

let check_power_state_is ~__context ~self ~expected =
  if expected <> `Running then
    Xapi_vm_lifecycle.assert_final_power_state_is ~__context ~self ~expected
  else
    (* CA-233915: only warn about unexpected power state - the check
     * is too naive to make it an assertion
     *)
    let actual = Db.VM.get_power_state ~__context ~self in
    if actual <> expected then
      warn "Potential problem: VM %s in power state '%s' when expecting '%s'"
        (Db.VM.get_uuid ~__context ~self)
        (Record_util.power_to_string expected)
        (Record_util.power_to_string actual)

let event_wait queue_name dbg ?from p =
  let finished = ref false in
  let event_id = ref from in
  let module Client = (val make_client queue_name : XENOPS) in
  while not !finished do
    let _, deltas, next_id = Client.UPDATES.get dbg !event_id (Some 30) in
    event_id := Some next_id;
    List.iter (fun d -> if p d then finished := true) deltas;
  done

let task_ended queue_name dbg id =
  let module Client = (val make_client queue_name : XENOPS) in
  match (Client.TASK.stat dbg id).Task.state with
  | Task.Completed _
  | Task.Failed _ -> true
  | Task.Pending _ -> false

let wait_for_task queue_name dbg id =
  let module Client = (val make_client queue_name : XENOPS) in
  let finished = function
    | Dynamic.Task id' ->
      id = id' && (task_ended queue_name dbg id)
    | _ ->
      false in
  let from = Client.UPDATES.last_id dbg in
  if not(task_ended queue_name dbg id) then event_wait queue_name dbg ~from finished;
  id

let xenapi_of_xenops_power_state = function
  | Some Running -> `Running
  | Some Halted -> `Halted
  | Some Suspended -> `Suspended
  | Some Paused -> `Paused
  | None -> `Halted

let xenops_of_xenapi_power_state = function
  | `Running -> Running
  | `Halted -> Halted
  | `Suspended -> Suspended
  | `Paused -> Paused

let xenops_vdi_locator_of_strings sr_uuid vdi_location =
  Printf.sprintf "%s/%s" sr_uuid vdi_location

let xenops_vdi_locator ~__context ~self =
  let sr = Db.VDI.get_SR ~__context ~self in
  let sr_uuid = Db.SR.get_uuid ~__context ~self:sr in
  let vdi_location = Db.VDI.get_location ~__context ~self in
  xenops_vdi_locator_of_strings sr_uuid vdi_location

let disk_of_vdi ~__context ~self =
  try Some (VDI (xenops_vdi_locator ~__context ~self)) with _ -> None

let vdi_of_disk ~__context x = match String.split ~limit:2 '/' x with
  | [ sr_uuid; location ] ->
    let open Db_filter_types in
    let sr = Db.SR.get_by_uuid ~__context ~uuid:sr_uuid in
    begin match Db.VDI.get_records_where ~__context ~expr:(And((Eq (Field "location", Literal location)),Eq (Field "SR", Literal (Ref.string_of sr)))) with
      | x :: _ -> Some x
      | _ ->
        error "Failed to find VDI: %s" x;
        None
    end
  | _ ->
    error "Failed to parse VDI name: %s" x;
    None

let backend_of_network net =
  try
    let backend_vm = List.assoc "backend_vm" net.API.network_other_config in
    debug "Using VM %s as backend for VIF on network %s" backend_vm net.API.network_uuid;
    Network.Remote (backend_vm, net.API.network_bridge)
  with Not_found ->
    Network.Local net.API.network_bridge (* PR-1255 *)

let backend_of_vif ~__context ~vif =
  let vif_record = Db.VIF.get_record_internal ~__context ~self:vif in
  let net = Db.Network.get_record ~__context ~self:vif_record.Db_actions.vIF_network in
  let host = Helpers.get_localhost ~__context in
  let pifs = Xapi_network_attach_helpers.get_local_pifs ~__context
    ~network:vif_record.Db_actions.vIF_network ~host
  in
  match pifs with
  | [] -> backend_of_network net
  | pif :: _ ->
    let pif_rec = Db.PIF.get_record ~__context ~self:pif in
    let l = Xapi_pif_helpers.get_pif_topo ~__context ~pif_rec in
    if List.exists (function Xapi_pif_helpers.Network_sriov_logical _ -> true | _ -> false) l then
      begin
        if vif_record.Db_actions.vIF_reserved_pci <> Ref.null then
          let (domain, bus, dev, fn) =
            Pciops.pcidev_of_pci ~__context vif_record.Db_actions.vIF_reserved_pci in
          Network.Sriov {domain; bus; dev; fn}
        else raise (Api_errors.(Server_error (internal_error,
            [Printf.sprintf "No reserved_pci for network SR-IOV vif %s" (Ref.string_of vif)])))
      end
    else backend_of_network net

let find f map default feature =
  try
    let v = List.assoc feature map in
    try f v
    with e ->
      warn "Failed to parse %s as value for %s: %s; Using default value."
        v feature (Printexc.to_string e);
      default
  with Not_found -> default
let string = find (fun x -> x)
let int = find int_of_string
let bool = find (function "1" -> true | "0" -> false | x -> bool_of_string x)

let nvram_uefi_of_vm vm =
  let open Xenops_types.Nvram_uefi_variables in
  let on_field name f t =
    match List.assoc name vm.API.vM_NVRAM with
    | v -> f v t
    | exception Not_found -> t
  in
  let add_on_boot =
    on_field "EFI-variables-on-boot" (fun str t -> match str with
        | "persist" -> { t with on_boot = Persist }
        | "reset" -> { t with on_boot = Reset }
        | bad ->
          raise Api_errors.(Server_error(invalid_value, [
              "NVRAM['EFI-variables-on-boot']";
              bad])))
  in
  let add_backend =
    on_field "EFI-variables-backend" (fun backend t ->
        { t with backend })
  in
  default_t
  |> add_on_boot
  |> add_backend

let firmware_of_vm vm =
  let open Xenops_types.Vm in
  match List.assoc "firmware" vm.API.vM_HVM_boot_params with
  | "bios" -> Bios
  | "uefi" -> Uefi (nvram_uefi_of_vm vm)
  | bad ->
    raise Api_errors.(Server_error(invalid_value, [
        "HVM-boot-params['firmware']";
        bad]))
  | exception Not_found -> default_firmware

let rtc_timeoffset_of_vm ~__context (vm, vm_t) vbds =
  let timeoffset = string vm_t.API.vM_platform "0" Vm_platform.timeoffset in
  (* If any VDI has on_boot = reset AND has a VDI.other_config:timeoffset
     	   then we override the platform/timeoffset. This is needed because windows
     	   stores the local time in timeoffset (the BIOS clock) but records whether
     	   it has adjusted it for daylight savings in the system disk. If we reset
     	   the system disk to an earlier snapshot then the BIOS clock needs to be
     	   reset too. *)
  let non_empty_vbds = List.filter (fun vbd -> not vbd.API.vBD_empty) vbds in
  let vdis = List.map (fun vbd -> vbd.API.vBD_VDI) non_empty_vbds in
  let vdis_with_timeoffset_to_be_reset_on_boot =
    vdis
    |> List.map (fun self -> (self, Db.VDI.get_record ~__context ~self))
    |> List.filter (fun (_, record) -> record.API.vDI_on_boot = `reset)
    |> Listext.List.filter_map (fun (reference, record) ->
        Opt.of_exception (fun () ->
            reference,
            List.assoc Vm_platform.timeoffset
              record.API.vDI_other_config)) in
  match vdis_with_timeoffset_to_be_reset_on_boot with
  | [] ->
    timeoffset
  | [(reference, timeoffset)] ->
    timeoffset
  | reference_timeoffset_pairs ->
    raise (Api_errors.Server_error (
        (Api_errors.vm_attached_to_more_than_one_vdi_with_timeoffset_marked_as_reset_on_boot),
        (Ref.string_of vm) ::
        (reference_timeoffset_pairs
         |> List.map fst
         |> List.map Ref.string_of)))

(* /boot/ contains potentially sensitive files like xen-initrd, so we will only*)
(* allow directly booting guests from the subfolder /boot/guest/ *)
let allowed_dom0_directory_for_boot_files = "/boot/guest/"
let is_boot_file_whitelisted filename =
  let safe_str str = not (String.has_substr str "..") in
  (* make sure the script prefix is the allowed dom0 directory *)
  (String.startswith allowed_dom0_directory_for_boot_files filename)
  (* avoid ..-style attacks and other weird things *)
  &&(safe_str filename)

let builder_of_vm ~__context (vmref, vm) timeoffset pci_passthrough vgpu =
  let open Vm in

  let video_mode =
    if vgpu then Vgpu
    else if (Vm_platform.is_true
               ~key:Vm_platform.igd_passthru_key
               ~platformdata:vm.API.vM_platform
               ~default:false)
    then (IGD_passthrough GVT_d)
    else
      match string vm.API.vM_platform "cirrus" Vm_platform.vga with
      | "std" -> Standard_VGA
      | "cirrus" -> Cirrus
      | x ->
        error "Unknown platform/vga option: %s (expected 'std' or 'cirrus')" x;
        Cirrus
  in

  let pci_emulations =
    let s = try Some (List.assoc "mtc_pci_emulations" vm.API.vM_other_config) with _ -> None in
    match s with
    | None -> []
    | Some x ->
      try
        let l = String.split ',' x in
        List.map (String.strip String.isspace) l
      with _ -> []
  in

  let make_hvmloader_boot_record { Helpers.timeoffset = t } =
    {
      hap = true;
      shadow_multiplier = vm.API.vM_HVM_shadow_multiplier;
      timeoffset = timeoffset;
      video_mib = begin
        (* For vGPU, make sure videoram is at least 16MiB. *)
        let requested_videoram = int vm.API.vM_platform 4 "videoram" in
        if video_mode = Vgpu
        then max requested_videoram 16
        else requested_videoram
      end;
      video = video_mode;
      acpi = bool vm.API.vM_platform true "acpi";
      serial = begin
        (* The platform value should override the other_config value. If
           				 * neither are set, use pty. *)
        let key = "hvm_serial" in
        let other_config_value =
          try Some (List.assoc key vm.API.vM_other_config)
          with Not_found -> None
        in
        let platform_value =
          try Some (List.assoc key vm.API.vM_platform)
          with Not_found -> None
        in
        match other_config_value, platform_value with
        | None, None -> Some "pty"
        | _, Some value -> Some value
        | Some value, None -> Some value
      end;
      keymap = begin
        try Some (List.assoc "keymap" vm.API.vM_platform)
        with Not_found -> None
      end;
      vnc_ip = None (*None PR-1255*);
      pci_emulations = pci_emulations;
      pci_passthrough = pci_passthrough;
      boot_order = string vm.API.vM_HVM_boot_params "cd" "order";
      qemu_disk_cmdline = bool vm.API.vM_platform false "qemu_disk_cmdline";
      qemu_stubdom = bool vm.API.vM_platform false "qemu_stubdom";
      firmware = firmware_of_vm vm;
    }
  in

  let make_direct_boot_record { Helpers.kernel = k; kernel_args = ka; ramdisk = initrd } =
    let k = if is_boot_file_whitelisted k then k else begin
        debug "kernel %s is not in the whitelist: ignoring" k;
        ""
      end in
    let initrd = Opt.map (fun x ->
        if is_boot_file_whitelisted x then x else begin
          debug "initrd %s is not in the whitelist: ignoring" k;
          ""
        end
      ) initrd in
    {
      boot = Direct { kernel = k; cmdline = ka; ramdisk = initrd };
      framebuffer = bool vm.API.vM_platform false "pvfb";
      framebuffer_ip = None; (* None PR-1255 *)
      vncterm = begin match List.mem_assoc "disable_pv_vnc" vm.API.vM_other_config with
        |true -> false
        |false -> true
      end;
      vncterm_ip = None (*None PR-1255*);
    }
  in

  let make_indirect_boot_record { Helpers.bootloader = b; extra_args = e; legacy_args = l; pv_bootloader_args = p; vdis = vdis } =
    {
      boot = Indirect { bootloader = b; extra_args = e; legacy_args = l; bootloader_args = p; devices = Listext.List.filter_map (fun x -> disk_of_vdi ~__context ~self:x) vdis };
      framebuffer = bool vm.API.vM_platform false "pvfb";
      framebuffer_ip = None; (* None PR-1255 *)
      vncterm = begin match List.mem_assoc "disable_pv_vnc" vm.API.vM_other_config with
        |true -> false
        |false -> true
      end;
      vncterm_ip = None (*None PR-1255*);
    }
  in
  match Helpers.(check_domain_type vm.API.vM_domain_type, boot_method_of_vm ~__context ~vm) with
  | `hvm,       Helpers.Hvmloader options -> HVM (make_hvmloader_boot_record options)
  | `pv,        Helpers.Direct options ->    PV (make_direct_boot_record options)
  | `pv,        Helpers.Indirect options ->  PV (make_indirect_boot_record options)
  | `pv_in_pvh, Helpers.Direct options ->    PVinPVH (make_direct_boot_record options)
  | `pv_in_pvh, Helpers.Indirect options ->  PVinPVH (make_indirect_boot_record options)
  | _ -> raise Api_errors.(Server_error (internal_error, ["invalid boot configuration"]))

let list_net_sriov_vf_pcis ~__context ~vm =
  vm.API.vM_VIFs
  |> List.filter (fun self -> Db.VIF.get_currently_attached ~__context ~self)
  |> Listext.List.filter_map (fun vif ->
         match backend_of_vif ~__context ~vif with
         | Network.Sriov {domain; bus; dev; fn} -> Some (domain, bus, dev, fn)
         | _ -> None
     )

module MD = struct
  (** Convert between xapi DB records and xenopsd records *)

  let of_vbd ~__context ~vm ~vbd =
    let hvm = match vm.API.vM_domain_type with
      | `hvm -> true
      | `pv_in_pvh
      | `pv
      | `unspecified -> false
    in
    let device_number = Device_number.of_string hvm vbd.API.vBD_userdevice in
    let open Vbd in
    let ty = vbd.API.vBD_qos_algorithm_type in
    let params = vbd.API.vBD_qos_algorithm_params in

    let qos_class params =
      if List.mem_assoc "class" params then
        match List.assoc "class" params with
        | "highest" -> Highest
        | "high"    -> High
        | "normal"  -> Normal
        | "low"     -> Low
        | "lowest"  -> Lowest
        | s         ->
          try Other (int_of_string s)
          with _ ->
            warn "Unknown VBD QoS scheduler class (try 'high' 'low' 'normal')";
            Normal
      else
        Normal in
    let qos_scheduler params =
      try
        match List.assoc "sched" params with
        | "rt" | "real-time" -> RealTime (qos_class params)
        | "idle"             -> Idle
        | "best-effort"      -> BestEffort (qos_class params)
        | _                  ->
          warn "Unknown VBD QoS scheduler (try 'real-time' 'idle' 'best-effort')";
          BestEffort (qos_class params)
      with Not_found ->
        BestEffort (qos_class params) in
    let qos = function
      | "ionice" -> Some (Ionice (qos_scheduler params))
      | "" -> None
      | x ->
        warn "Unknown VBD QoS type: %s (try 'ionice')" x;
        None in

    let other_config_keys ?(default=None) key =
      let oc = vbd.API.vBD_other_config in
      let k = key in
      try
        let v = List.assoc k oc in
        [(k, v)]
      with Not_found -> match default with None->[] | Some x->[(k, x)]
    in

    let in_range ~min ~max ~fallback values =
      List.map (fun (k,v)-> k,
                            let value = try int_of_string v
                              with _->
                                debug "%s: warning: value %s is not an integer. Using fallback value %d" k v fallback;
                                fallback
                            in
                            string_of_int (
                              if value < min then min
                              else if value > max then max
                              else value
                            )
               )
        values
    in

    let backend_kind_keys = other_config_keys Xapi_globs.vbd_backend_key in
    let poll_duration_keys = in_range ~min:0 ~max:max_int
        ~fallback:0 (* if user provides invalid integer, use 0 = disable polling *)
        (other_config_keys Xapi_globs.vbd_polling_duration_key ~default:(Some (string_of_int !Xapi_globs.default_vbd3_polling_duration)))
    in
    let poll_idle_threshold_keys = in_range ~min:0 ~max:100
        ~fallback:50 (* if user provides invalid float, use 50 = default 50% *)
        (other_config_keys Xapi_globs.vbd_polling_idle_threshold_key ~default:(Some (string_of_int !Xapi_globs.default_vbd3_polling_idle_threshold)))
    in

    let backend_of_vbd vbd =
      let vbd_oc  = vbd.API.vBD_other_config in
      if List.mem_assoc Xapi_globs.vbd_backend_local_key vbd_oc then
        let path = List.assoc Xapi_globs.vbd_backend_local_key vbd_oc in
        warn "Using local override for VBD backend: %s -> %s" vbd.API.vBD_uuid path;
        Some (Local path)
      else disk_of_vdi ~__context ~self:vbd.API.vBD_VDI
    in

    {
      id = (vm.API.vM_uuid, Device_number.to_linux_device device_number);
      position = Some device_number;
      mode = if vbd.API.vBD_mode = `RO then ReadOnly else ReadWrite;
      backend = backend_of_vbd vbd;
      ty = (match vbd.API.vBD_type with
          | `Disk -> Disk
          | `CD -> CDROM
          | `Floppy -> Floppy);
      unpluggable = vbd.API.vBD_unpluggable;
      extra_backend_keys = backend_kind_keys @ poll_duration_keys @ poll_idle_threshold_keys;
      extra_private_keys = [];
      qos = qos ty;
      persistent = (try Db.VDI.get_on_boot ~__context ~self:vbd.API.vBD_VDI = `persist with _ -> true);
    }

  let of_pvs_proxy ~__context vif proxy =
    let site = Db.PVS_proxy.get_site ~__context ~self:proxy in
    let site_uuid = Db.PVS_site.get_uuid ~__context ~self:site in
    let servers = Db.PVS_site.get_servers ~__context ~self:site in
    let servers =
      List.map (fun server ->
          let rc = Db.PVS_server.get_record ~__context ~self:server in
          {
            Vif.PVS_proxy.addresses = rc.API.pVS_server_addresses;
            first_port = Int64.to_int rc.API.pVS_server_first_port;
            last_port = Int64.to_int rc.API.pVS_server_last_port;
          }
        ) servers
    in
    let interface = Pvs_proxy_control.proxy_port_name vif in
    site_uuid, servers, interface

  let of_vif ~__context ~vm ~vif:(vif_ref, vif) =
    let net = Db.Network.get_record ~__context ~self:vif.API.vIF_network in
    let net_mtu = Int64.to_int (net.API.network_MTU) in
    let mtu =
      try
        if List.mem_assoc "mtu" vif.API.vIF_other_config
        then List.assoc "mtu" vif.API.vIF_other_config |> int_of_string
        else net_mtu
      with _ ->
        error "Failed to parse VIF.other_config:mtu; defaulting to network.mtu";
        net_mtu in
    let qos_type = vif.API.vIF_qos_algorithm_type in
    let qos_params = vif.API.vIF_qos_algorithm_params in
    let log_qos_failure reason =
      warn "vif QoS failed: %s (vm=%s,vif=%s)" reason vm.API.vM_uuid vif.API.vIF_uuid in
    let rate = match qos_type with
      | "ratelimit" ->
        let timeslice =
          try Int64.of_string (List.assoc "timeslice_us" qos_params)
          with _ -> 0L in
        begin
          try
            let rate = Int64.of_string (List.assoc "kbps" qos_params) in
            Some (rate, timeslice)
          with
          | Failure _ (* int_of_string *) ->
            log_qos_failure "parameter \"kbps\" not an integer"; None
          | Not_found ->
            log_qos_failure "necessary parameter \"kbps\" not found"; None
          | e ->
            log_qos_failure (Printf.sprintf "unexpected error: %s" (Printexc.to_string e)); None
        end
      | "" -> None
      | _ -> log_qos_failure (Printf.sprintf "unknown type: %s" qos_type); None in
    let locking_mode = match vif.API.vIF_locking_mode, net.API.network_default_locking_mode with
      | `network_default, `disabled -> Vif.Disabled
      | `network_default, `unlocked -> Vif.Unlocked
      | `locked, _ -> Vif.Locked { Vif.ipv4 = vif.API.vIF_ipv4_allowed; ipv6 = vif.API.vIF_ipv6_allowed }
      | `unlocked, _ -> Vif.Unlocked
      | `disabled, _ -> Vif.Disabled in
    let host = Helpers.get_localhost ~__context in
    let pifs = Xapi_network_attach_helpers.get_local_pifs ~__context ~network:vif.API.vIF_network ~host in
    let carrier =
      if !Xapi_globs.pass_through_pif_carrier then
        (* We need to reflect the carrier of the local PIF on the network (if any) *)
        match pifs with
        | [] -> true (* Internal network; consider as "always up" *)
        | pif :: _ ->
          try
            let metrics = Db.PIF.get_metrics ~__context ~self:pif in
            Db.PIF_metrics.get_carrier ~__context ~self:metrics
          with _ -> true
      else
        (* If we don't need to reflect anything, the carrier is set to "true" *)
        true
    in
    let ipv4_configuration =
      match vif.API.vIF_ipv4_configuration_mode with
      | `None -> Vif.Unspecified4
      | `Static ->
        let gateway = if vif.API.vIF_ipv4_gateway = "" then None else Some vif.API.vIF_ipv4_gateway in
        Vif.Static4 (vif.API.vIF_ipv4_addresses, gateway)
    in
    let ipv6_configuration =
      match vif.API.vIF_ipv6_configuration_mode with
      | `None -> Vif.Unspecified6
      | `Static ->
        let gateway = if vif.API.vIF_ipv6_gateway = "" then None else Some vif.API.vIF_ipv6_gateway in
        Vif.Static6 (vif.API.vIF_ipv6_addresses, gateway)
    in
    let extra_private_keys =
      [
        "vif-uuid", vif.API.vIF_uuid;
        "network-uuid", net.API.network_uuid;
      ]
    in
    let pvs_proxy =
      Opt.map
        (of_pvs_proxy ~__context vif)
        (Pvs_proxy_control.find_proxy_for_vif ~__context ~vif:vif_ref)
    in
    let vlan = match pifs with
      | [] -> None
      | pif :: _ ->
        let vlan = Db.PIF.get_VLAN ~__context ~self:pif in
        if vlan < 0L then None else Some vlan
    in
    {
      Vif.id = (vm.API.vM_uuid, vif.API.vIF_device);
      position = int_of_string vif.API.vIF_device;
      mac = vif.API.vIF_MAC;
      carrier = carrier;
      mtu = mtu;
      rate = rate;
      backend = backend_of_vif ~__context ~vif:vif_ref;
      other_config = vif.API.vIF_other_config;
      locking_mode = locking_mode;
      extra_private_keys;
      ipv4_configuration = ipv4_configuration;
      ipv6_configuration = ipv6_configuration;
      pvs_proxy;
      vlan = vlan;
    }

  let pcis_of_vm ~__context (vmref, vm) =
    let vgpu_pcidevs = Vgpuops.list_pcis_for_passthrough ~__context ~vm:vmref in
    let devs = List.flatten (List.map (fun (_, dev) -> dev) (Pciops.sort_pcidevs vgpu_pcidevs)) in

    (* The 'unmanaged' PCI devices are in the other_config key: *)
    let other_pcidevs = Pciops.other_pcidevs_of_vm ~__context vm.API.vM_other_config in

    let unmanaged = List.flatten (List.map (fun (_, dev) -> dev) (Pciops.sort_pcidevs other_pcidevs)) in

    let net_sriov_pcidevs = list_net_sriov_vf_pcis ~__context ~vm in

    let devs = devs @ net_sriov_pcidevs @ unmanaged in

    let open Pci in
    List.map
      (fun (idx, (domain, bus, dev, fn)) -> {
           id = (vm.API.vM_uuid, Printf.sprintf "%04x:%02x:%02x.%01x" domain bus dev fn);
           position = idx;
           address = {domain; bus; dev; fn};
           msitranslate = None;
           power_mgmt = None;
         })
      (List.combine (Range.to_list (Range.make 0 (List.length devs))) devs)

  let get_target_pci_address ~__context vgpu =
    let pgpu =
      if Db.is_valid_ref __context
          vgpu.Db_actions.vGPU_scheduled_to_be_resident_on
      then vgpu.Db_actions.vGPU_scheduled_to_be_resident_on
      else vgpu.Db_actions.vGPU_resident_on
    in
    let pci = Db.PGPU.get_PCI ~__context ~self:pgpu in
    let pci_address = Db.PCI.get_pci_id ~__context ~self:pci in
    Xenops_interface.Pci.address_of_string pci_address

  let of_nvidia_vgpu ~__context vm vgpu =
    let open Vgpu in
    (* Get the PCI address. *)
    let physical_pci_address = get_target_pci_address ~__context vgpu in
    (* Get the vGPU config. *)
    let vgpu_type = vgpu.Db_actions.vGPU_type in
    let internal_config =
      Db.VGPU_type.get_internal_config ~__context ~self:vgpu_type in
    let config_file =
      try List.assoc Xapi_globs.vgpu_config_key internal_config
      with Not_found -> failwith "NVIDIA vGPU config file not specified"
    in
    let config_file =
      try
        let extra_args =
          List.assoc Xapi_globs.vgpu_extra_args_key vm.API.vM_platform in
        Printf.sprintf "%s,%s" config_file extra_args
      with Not_found -> config_file
    in
    let implementation =
      Nvidia {
        physical_pci_address = None; (* unused *)
        config_file;
      }
    in {
      id = (vm.API.vM_uuid, vgpu.Db_actions.vGPU_device);
      position = int_of_string vgpu.Db_actions.vGPU_device;
      physical_pci_address;
      implementation;
    }

  let of_gvt_g_vgpu ~__context vm vgpu =
    let open Vgpu in
    (* Get the PCI address. *)
    let physical_pci_address = get_target_pci_address ~__context vgpu in
    (* Get the vGPU config. *)
    let vgpu_type = vgpu.Db_actions.vGPU_type in
    let internal_config =
      Db.VGPU_type.get_internal_config ~__context ~self:vgpu_type in
    try
      let implementation =
        GVT_g {
          physical_pci_address = None; (* unused *)
          low_gm_sz =
            List.assoc Xapi_globs.vgt_low_gm_sz internal_config
            |> Int64.of_string;
          high_gm_sz =
            List.assoc Xapi_globs.vgt_high_gm_sz internal_config
            |> Int64.of_string;
          fence_sz =
            List.assoc Xapi_globs.vgt_fence_sz internal_config
            |> Int64.of_string;
          monitor_config_file =
            if List.mem_assoc Xapi_globs.vgt_monitor_config_file internal_config
            then Some
                (List.assoc Xapi_globs.vgt_monitor_config_file internal_config)
            else None;
        }
      in {
        id = (vm.API.vM_uuid, vgpu.Db_actions.vGPU_device);
        position = int_of_string vgpu.Db_actions.vGPU_device;
        physical_pci_address;
        implementation;
      }
    with
    | Not_found -> failwith "Intel GVT-g settings not specified"
    | Failure _ (* int_of_string *)-> failwith "Intel GVT-g settings invalid"

  let of_mxgpu_vgpu ~__context vm vgpu =
    let open Vgpu in
    (* Get the PCI address. *)
    let physical_pci_address = get_target_pci_address ~__context vgpu in
    let vgpu_type = vgpu.Db_actions.vGPU_type in
    let internal_config =
      Db.VGPU_type.get_internal_config ~__context ~self:vgpu_type in
    let framebufferbytes =
      Db.VGPU_type.get_framebuffer_size ~__context ~self:vgpu_type in
    try
      let implementation =
        MxGPU {
          physical_function = None; (* unused *)
          vgpus_per_pgpu =
            List.assoc Xapi_globs.mxgpu_vgpus_per_pgpu internal_config
            |> Int64.of_string;
          framebufferbytes;
        }
      in {
        id = (vm.API.vM_uuid, vgpu.Db_actions.vGPU_device);
        position = int_of_string vgpu.Db_actions.vGPU_device;
        physical_pci_address;
        implementation;
      }
    with
    | Not_found -> failwith "AMD MxGPU settings not specified"
    | Failure _ (* int_of_string *) -> failwith "AMD MxGPU settings invalid"

  let vgpus_of_vm ~__context (vmref, vm) =
    let open Vgpu in
    if Vgpuops.vgpu_manual_setup_of_vm vm
    && (List.mem_assoc Vm_platform.vgpu_pci_id vm.API.vM_platform)
    && (List.mem_assoc Vm_platform.vgpu_config vm.API.vM_platform)
    then begin
      (* We're using the vGPU manual setup mode, so get the vGPU configuration
         			 * from the VM platform keys. *)
      let implementation =
        Nvidia {
          physical_pci_address = None; (* unused *)
          config_file = List.assoc Vm_platform.vgpu_config vm.API.vM_platform;
        }
      in [{
          id = (vm.API.vM_uuid, "0");
          position = 0;
          physical_pci_address =
            Xenops_interface.Pci.address_of_string
              (List.assoc Vm_platform.vgpu_pci_id vm.API.vM_platform);
          implementation;
        }]
    end else
      List.fold_left
        (fun acc vgpu ->
           let vgpu_record = Db.VGPU.get_record_internal ~__context ~self:vgpu in
           let implementation =
             Db.VGPU_type.get_implementation ~__context
               ~self:vgpu_record.Db_actions.vGPU_type
           in
           match implementation with
           (* Passthrough VGPUs are dealt with in pcis_of_vm. *)
           | `passthrough -> acc
           | `nvidia ->
             (of_nvidia_vgpu ~__context vm vgpu_record) :: acc
           | `gvt_g ->
             (of_gvt_g_vgpu ~__context vm vgpu_record) :: acc
           | `mxgpu ->
             (of_mxgpu_vgpu ~__context vm vgpu_record) :: acc
        )
        [] vm.API.vM_VGPUs

  let of_vusb ~__context ~vm ~pusb =
    let open Vusb in
    try
      let path = pusb.API.pUSB_path in
      let pathList= Xstringext.String.split '-' path in
      let hostbus = List.nth pathList 0 in
      let hostport = List.nth pathList 1 in
      (* Here version can be 1.10/2.00/3.00. *)
      let version = pusb.API.pUSB_version in
      {
        id = (vm.API.vM_uuid, "vusb"^path);
        hostbus = hostbus;
        hostport = hostport;
        version = version;
        path = path;
      }
    with
      | e ->
      error "Caught %s: while getting PUSB path %s" (Printexc.to_string e) pusb.API.pUSB_path;
      raise e

  let vusbs_of_vm ~__context (vmref, vm) =
    vm.API.vM_VUSBs
    |> List.map (fun self -> Db.VUSB.get_record ~__context ~self)
    |> List.filter (fun self -> self.API.vUSB_currently_attached)
    |> List.map (fun self -> self.API.vUSB_USB_group)
    |> List.map (fun usb_group -> Helpers.get_first_pusb ~__context usb_group)
    |> List.map (fun self -> Db.PUSB.get_record ~__context ~self)
    |> List.map (fun pusb -> of_vusb ~__context ~vm ~pusb)

  let of_vm ~__context (vmref, vm) vbds pci_passthrough vgpu =
    let on_crash_behaviour = function
      | `preserve -> [ Vm.Pause ]
      | `coredump_and_restart -> [ Vm.Coredump; Vm.Start ]
      | `coredump_and_destroy -> [ Vm.Coredump; Vm.Shutdown ]
      | `restart
      | `rename_restart -> [ Vm.Start ]
      | `destroy -> [ Vm.Shutdown ] in
    let on_normal_exit_behaviour = function
      | `restart -> [ Vm.Start ]
      | `destroy -> [ Vm.Shutdown ] in
    let open Vm in
    let scheduler_params =
      (* vcpu <-> pcpu affinity settings are stored here.
         			   Format is either:
         			   1,2,3         ::  all vCPUs receive this mask
         			   1,2,3; 4,5,6  ::  vCPU n receives mask n. Unlisted vCPUs
         			                     receive first mask *)
      let affinity =
        try
          List.map
            (fun x -> List.map int_of_string (String.split ',' x))
            (String.split ';' (List.assoc "mask" vm.API.vM_VCPUs_params))
        with _ -> [] in
      let localhost = Helpers.get_localhost ~__context in
      let host_guest_VCPUs_params = Db.Host.get_guest_VCPUs_params ~__context ~self:localhost in
      let host_cpu_mask =
        try
          List.map int_of_string (String.split ',' (List.assoc "mask" host_guest_VCPUs_params))
        with _ -> [] in
      let affinity =
        match affinity,host_cpu_mask with
        | [],[] -> []
        | [],h -> [h]
        | v,[] -> v
        | affinity,mask ->
          List.map
            (fun vcpu_affinity ->
               List.filter (fun x -> List.mem x mask) vcpu_affinity) affinity in
      let priority =
        let weight =
          let default=256 in
          try
            let weight = List.assoc "weight" vm.API.vM_VCPUs_params in
            int_of_string weight
          with
          | Not_found -> default
          | e ->  error "%s" (Printexc.to_string e);
            debug "Could not parse weight value. Setting it to default value %d." default; default in
        let cap =
          let default=0 in
          try
            let cap = List.assoc "cap" vm.API.vM_VCPUs_params in
            int_of_string cap
          with
          | Not_found -> default
          | e ->  error "%s" (Printexc.to_string e);
            debug "Could not parse cap value. Setting it to default value %d." default; default in
        Some ( weight , cap ) in
      { priority = priority; affinity = affinity } in

    let platformdata =
      Vm_platform.sanity_check
        ~platformdata:vm.API.vM_platform
        ~firmware:(firmware_of_vm vm)
        ~vcpu_max:vm.API.vM_VCPUs_max
        ~vcpu_at_startup:vm.API.vM_VCPUs_at_startup
        ~domain_type:(Helpers.check_domain_type vm.API.vM_domain_type)
        ~filter_out_unknowns:
          (not(Pool_features.is_enabled ~__context Features.No_platform_filter))
    in
    (* Replace the timeoffset in the platform data too, to avoid confusion *)
    let timeoffset = rtc_timeoffset_of_vm ~__context (vmref, vm) vbds in
    let platformdata =
      (Vm_platform.timeoffset, timeoffset) ::
      (List.filter (fun (key, _) -> key <> Vm_platform.timeoffset) platformdata) in
    let platformdata =
      let genid = match vm.API.vM_generation_id with
        | "0:0" -> Xapi_vm_helpers.vm_fresh_genid ~__context ~self:vmref
        | _ -> vm.API.vM_generation_id in
      (Vm_platform.generation_id, genid) :: platformdata
    in
    (* Add the CPUID feature set for the VM to the platform data. *)
    let platformdata =
      if not (List.mem_assoc Vm_platform.featureset platformdata) then
        let featureset =
          if List.mem_assoc Xapi_globs.cpu_info_features_key vm.API.vM_last_boot_CPU_flags then
            List.assoc Xapi_globs.cpu_info_features_key vm.API.vM_last_boot_CPU_flags
          else
            failwith "VM's CPU featureset not initialised"
        in
        (Vm_platform.featureset, featureset) :: platformdata
      else
        platformdata
    in

    let pci_msitranslate = true in (* default setting *)
    (* CA-55754: allow VM.other_config:msitranslate to override the bus-wide setting *)
    let pci_msitranslate =
      if List.mem_assoc "msitranslate" vm.API.vM_other_config
      then List.assoc "msitranslate" vm.API.vM_other_config = "1"
      else pci_msitranslate in
    (* CA-55754: temporarily disable msitranslate when GPU is passed through. *)
    let pci_msitranslate =
      if vm.API.vM_VGPUs <> [] then false else pci_msitranslate in

    {
      id = vm.API.vM_uuid;
      name = vm.API.vM_name_label;
      ssidref = 0l;
      xsdata = vm.API.vM_xenstore_data;
      platformdata = platformdata;
      bios_strings = vm.API.vM_bios_strings;
      ty = builder_of_vm ~__context (vmref, vm) timeoffset pci_passthrough vgpu;
      suppress_spurious_page_faults = (try List.assoc "suppress-spurious-page-faults" vm.API.vM_other_config = "true" with _ -> false);
      machine_address_size = (try Some(int_of_string (List.assoc "machine-address-size" vm.API.vM_other_config)) with _ -> None);
      memory_static_max = vm.API.vM_memory_static_max;
      memory_dynamic_max = vm.API.vM_memory_dynamic_max;
      memory_dynamic_min = vm.API.vM_memory_dynamic_min;
      vcpu_max = Int64.to_int vm.API.vM_VCPUs_max;
      vcpus = Int64.to_int vm.API.vM_VCPUs_at_startup;
      scheduler_params = scheduler_params;
      on_crash = on_crash_behaviour vm.API.vM_actions_after_crash;
      on_shutdown = on_normal_exit_behaviour vm.API.vM_actions_after_shutdown;
      on_reboot = on_normal_exit_behaviour vm.API.vM_actions_after_reboot;
      pci_msitranslate = pci_msitranslate;
      pci_power_mgmt = false;
      has_vendor_device = vm.API.vM_has_vendor_device
    }


end

open Xenops_interface
open Fun

module Guest_agent_features = struct
  module Xapi = struct
    let auto_update_enabled = "auto_update_enabled"
    let auto_update_url = "auto_update_url"
  end

  module Xenopsd = struct
    let auto_update_enabled = "enabled"
    let auto_update_url = "update_url"

    let enabled = "1"
    let disabled = "0"
  end

  let auto_update_parameters_of_config config =
    let auto_update_enabled =
      match
        if List.mem_assoc Xapi.auto_update_enabled config
        then Some
            (* bool_of_string should be safe as the setter in xapi_pool.ml only
               					 * allows "true" or "false" to be put into the database. *)
            (bool_of_string (List.assoc Xapi.auto_update_enabled config))
        else None
      with
      | Some true ->  [Xenopsd.auto_update_enabled, Xenopsd.enabled]
      | Some false -> [Xenopsd.auto_update_enabled, Xenopsd.disabled]
      | None -> []
    in
    let auto_update_url =
      if List.mem_assoc Xapi.auto_update_url config
      then [Xenopsd.auto_update_url, List.assoc Xapi.auto_update_url config]
      else []
    in
    auto_update_enabled @ auto_update_url

  let of_config ~__context config =
    let open Features in
    let vss =
      let name = Features.name_of_feature VSS in
      let licensed = Pool_features.is_enabled ~__context VSS in
      let parameters = [] in
      Host.({
          name;
          licensed;
          parameters;
        })
    in
    let guest_agent_auto_update =
      let name = Features.name_of_feature Guest_agent_auto_update in
      let licensed =
        Pool_features.is_enabled ~__context Guest_agent_auto_update in
      let parameters = auto_update_parameters_of_config config in
      Host.({
          name;
          licensed;
          parameters;
        })
    in
    [vss; guest_agent_auto_update]
end

let apply_guest_agent_config ~__context config =
  let dbg = Context.string_of_task __context in
  let features = Guest_agent_features.of_config ~__context config in
  let module Client = (val make_client (default_xenopsd ()): XENOPS) in
  Client.HOST.update_guest_agent_features dbg features

(* Create an instance of Metadata.t, suitable for uploading to the xenops service *)
let create_metadata ~__context ~self =
  let vm = Db.VM.get_record ~__context ~self in
  let vbds = List.filter (fun vbd -> vbd.API.vBD_currently_attached)
      (List.map (fun self -> Db.VBD.get_record ~__context ~self) vm.API.vM_VBDs) in
  let vbds' = List.map (fun vbd -> MD.of_vbd ~__context ~vm ~vbd) vbds in
  let vifs = List.filter (fun (_, vif) -> vif.API.vIF_currently_attached)
      (List.map (fun self -> self, Db.VIF.get_record ~__context ~self) vm.API.vM_VIFs) in
  let vifs' = List.map (fun vif -> MD.of_vif ~__context ~vm ~vif) vifs in
  let pcis = MD.pcis_of_vm ~__context (self, vm) in
  let vgpus = MD.vgpus_of_vm ~__context (self, vm) in
  let vusbs = MD.vusbs_of_vm ~__context (self, vm) in
  let domains =
    (* For suspended VMs, the last_booted_record contains the "live" xenopsd state. *)
    if vm.API.vM_power_state = `Suspended then
      Some vm.API.vM_last_booted_record
    else
      None
  in
  let open Metadata in {
    vm = MD.of_vm ~__context (self, vm) vbds (pcis <> []) (vgpus <> []);
    vbds = vbds';
    vifs = vifs';
    pcis = pcis;
    vgpus = vgpus;
    vusbs = vusbs;
    domains = domains
  }

let id_of_vm ~__context ~self = Db.VM.get_uuid ~__context ~self
let vm_of_id ~__context uuid = Db.VM.get_by_uuid ~__context ~uuid

let vm_exists_in_xenopsd queue_name dbg id =
  let module Client = (val make_client queue_name : XENOPS) in
  Client.VM.exists dbg id

let string_of_exn = function
  | Api_errors.Server_error(code, params) -> Printf.sprintf "%s [ %s ]" code (String.concat "; " params)
  | e -> Printexc.to_string e

(* Serialise updates to the metadata caches *)
let metadata_m = Mutex.create ()

module Xapi_cache = struct
  (** Keep a cache of the "xenops-translation" of XenAPI VM configuration,
      		updated whenever we receive an event from xapi. *)

  let cache = Hashtbl.create 10 (* indexed by Vm.id *)
  let mutex = Mutex.create ()
  let with_lock f =
    Mutex.execute mutex f

  let register id initial_value =
    debug "xapi_cache: creating cache for %s" id;
    with_lock (fun () ->
        match Hashtbl.find_opt cache id with
        | Some (Some _) ->
          (* don't change if we already have a valid cached entry *)
          ()
        | None | Some None ->
          (* we do not have a cache entry for this id,
           * or we have only an empty cache entry *)
          Hashtbl.replace cache id initial_value)

  let unregister id =
    debug "xapi_cache: deleting cache for %s" id;
    with_lock (fun () ->
        Hashtbl.remove cache id)

  let update_if_changed id newvalue =
    let updated = with_lock (fun () ->
        match Hashtbl.find_opt cache id with
        | Some (Some old) when old = newvalue ->
          (* the value did not change: tell the caller it has no action to take *)
          false
        | _ ->
          Hashtbl.replace cache id (Some newvalue);
          (* We either did not have a value before, or we had a different one:
           * tell the caller that it needs to perform an update *)
          true) in
    debug "xapi_cache:%s updating cache for %s" (if updated then "" else " not") id;
    updated

  let list () =
    with_lock (fun () ->
        Hashtbl.fold (fun id _ acc -> id :: acc) cache [])
end

module Xenops_cache = struct
  (** Remember the last events received from xenopsd so we can compute
      		field-level differences. This allows us to minimise the number of
      		database writes we issue upwards. *)

  type t = {
    vm: Vm.state option;
    vbds: (Vbd.id * Vbd.state) list;
    vifs: (Vif.id * Vif.state) list;
    pcis: (Pci.id * Pci.state) list;
    vgpus: (Vgpu.id * Vgpu.state) list;
    vusbs: (Vusb.id * Vusb.state) list;
  }
  let empty = {
    vm = None;
    vbds = [];
    vifs = [];
    pcis = [];
    vgpus = [];
    vusbs = [];
  }

  let cache = Hashtbl.create 10 (* indexed by Vm.id *)
  let mutex = Mutex.create ()
  let with_lock f =
    Mutex.execute mutex f

  let register id =
    debug "xenops_cache: creating empty cache for %s" id;
    with_lock (fun () ->
        Hashtbl.replace cache id empty)

  let unregister id =
    debug "xenops_cache: deleting cache for %s" id;
    with_lock (fun () ->
        Hashtbl.remove cache id)

  let find id : t option =
    with_lock (fun () ->
        Hashtbl.find_opt cache id)

  let find_vm id : Vm.state option =
    match find id with
    | Some { vm = Some vm } -> Some vm
    | _ -> None

  let find_vbd id : Vbd.state option =
    match find (fst id) with
    | Some { vbds = vbds } ->
      List.assoc_opt id vbds
    | _ -> None

  let find_vif id : Vif.state option =
    match find (fst id) with
    | Some { vifs = vifs } ->
      List.assoc_opt id vifs
    | _ -> None

  let find_pci id : Pci.state option =
    match find (fst id) with
    | Some { pcis = pcis } ->
      List.assoc_opt id pcis
    | _ -> None

  let find_vgpu id : Vgpu.state option =
    match find (fst id) with
    | Some { vgpus = vgpus } ->
      List.assoc_opt id vgpus
    | _ -> None

  let find_vusb id : Vusb.state option =
    match find (fst id) with
    | Some { vusbs = vusbs } ->
      List.assoc_opt id vusbs
    | _ -> None

  let update id t =
    with_lock (fun () ->
        if Hashtbl.mem cache id
        then Hashtbl.replace cache id t
        else debug "xenops_cache: Not updating cache for unregistered VM %s" id
      )

  let update_vbd id info =
    let existing = Opt.default empty (find (fst id)) in
    let vbds' = List.filter (fun (vbd_id, _) -> vbd_id <> id) existing.vbds in
    update (fst id) { existing with vbds = Opt.default vbds' (Opt.map (fun info -> (id, info) :: vbds') info) }

  let update_vif id info =
    let existing = Opt.default empty (find (fst id)) in
    let vifs' = List.filter (fun (vif_id, _) -> vif_id <> id) existing.vifs in
    update (fst id) { existing with vifs = Opt.default vifs' (Opt.map (fun info -> (id, info) :: vifs') info) }

  let update_pci id info =
    let existing = Opt.default empty (find (fst id)) in
    let pcis' = List.filter (fun (pci_id, _) -> pci_id <> id) existing.pcis in
    update (fst id) { existing with pcis = Opt.default pcis' (Opt.map (fun info -> (id, info) :: pcis') info) }

  let update_vgpu id info =
    let existing = Opt.default empty (find (fst id)) in
    let vgpus' = List.filter (fun (vgpu_id, _) -> vgpu_id <> id) existing.vgpus in
    update (fst id) { existing with vgpus = Opt.default vgpus' (Opt.map (fun info -> (id, info) :: vgpus') info) }

  let update_vusb id info =
    let existing = Opt.default empty (find (fst id)) in
    let vusbs' = List.filter (fun (vusb_id, _) -> vusb_id <> id) existing.vusbs in
    update (fst id) { existing with vusbs = Opt.default vusbs' (Opt.map (fun info -> (id, info) :: vusbs') info) }

  let update_vm id info =
    let existing = Opt.default empty (find id) in
    update id { existing with vm = info }

  let list () =
    with_lock (fun () ->
        Hashtbl.fold (fun id _ acc -> id :: acc) cache [])
end

module Xenopsd_metadata = struct
  (** Manage the lifetime of VM metadata pushed to xenopsd *)

  (* If the VM has Xapi_globs.persist_xenopsd_md -> filename in its other_config,
     	   we persist the xenopsd metadata to a well-known location in the filesystem *)
  let maybe_persist_md ~__context ~self md =
    let oc = Db.VM.get_other_config ~__context ~self in
    if List.mem_assoc Xapi_globs.persist_xenopsd_md oc then begin
      let file_path =
        Filename.concat Xapi_globs.persist_xenopsd_md_root (List.assoc Xapi_globs.persist_xenopsd_md oc) |>
        Stdext.Unixext.resolve_dot_and_dotdot in

      if not (String.startswith Xapi_globs.persist_xenopsd_md_root file_path) then begin
        warn "Not persisting xenopsd metadata to bad location: '%s'" file_path
      end else begin
        Unixext.mkdir_safe Xapi_globs.persist_xenopsd_md_root 0o755;
        Unixext.write_string_to_file file_path md
      end
    end

  let push ~__context ~self =
    Mutex.execute metadata_m (fun () ->
        let md = create_metadata ~__context ~self in
        let txt = md |> rpc_of Metadata.t |> Jsonrpc.to_string in
        info "xenops: VM.import_metadata %s" txt;
        let dbg = Context.string_of_task __context in
        let module Client = (val make_client (queue_of_vm ~__context ~self) : XENOPS) in
        let id = Client.VM.import_metadata dbg txt in

        maybe_persist_md ~__context ~self txt;

        Xapi_cache.register id (Some txt);
        Xenops_cache.register id;
        id)

  let delete_nolock ~__context id =
    let dbg = Context.string_of_task __context in
    info "xenops: VM.remove %s" id;
    try
      let module Client = (val make_client (queue_of_vm ~__context ~self:(vm_of_id ~__context id)) : XENOPS) in
      Client.VM.remove dbg id;

      (* Once the VM has been successfully removed from xenopsd, remove the caches *)
      Xenops_cache.unregister id;
      Xapi_cache.unregister id

    with
    | Xenopsd_error (Bad_power_state(_, _)) ->
      (* This can fail during a localhost live migrate; but this is safe to ignore *)
      debug "We have not removed metadata from xenopsd because VM %s is still running" id
    | Xenopsd_error (Does_not_exist(_)) ->
      debug "Metadata for VM %s was already removed" id


  (* Unregisters a VM with xenopsd, and cleans up metadata and caches *)
  let pull ~__context id =
    Mutex.execute metadata_m
      (fun () ->
         info "xenops: VM.export_metadata %s" id;
         let dbg = Context.string_of_task __context in
         let module Client = (val make_client (queue_of_vm ~__context ~self:(vm_of_id ~__context id)) : XENOPS) in
         let md =
           match Client.VM.export_metadata dbg id |> Jsonrpc.of_string |> Rpcmarshal.unmarshal Metadata.t.Rpc.Types.ty with
           | Ok x -> x
           | Error (`Msg m) -> raise (Xenopsd_error (Internal_error (Printf.sprintf "Failed to unmarshal metadata: %s" m)))
         in

         delete_nolock ~__context id;

         md)

  let delete ~__context id =
    Mutex.execute metadata_m
      (fun () ->
         delete_nolock ~__context id
      )

  let update ~__context ~self =
    let id = id_of_vm ~__context ~self in
    let queue_name = queue_of_vm ~__context ~self in
    Mutex.execute metadata_m
      (fun () ->
         let dbg = Context.string_of_task __context in
         if vm_exists_in_xenopsd queue_name dbg id
         then
<<<<<<< HEAD
           let txt = create_metadata ~__context ~self |> Metadata.rpc_of_t |> Jsonrpc.to_string in
           if Xapi_cache.update_if_changed id txt then begin
             debug "VM %s metadata has changed: updating xenopsd" id;
             info "xenops: VM.import_metadata %s" txt;
             maybe_persist_md ~__context ~self txt;
             let module Client = (val make_client queue_name : XENOPS) in
             let (_: Vm.id) = Client.VM.import_metadata dbg txt in
             ()
           end)
=======
           let txt = create_metadata ~__context ~self |> rpc_of Metadata.t |> Jsonrpc.to_string in
           begin match Xapi_cache.find_nolock id with
             | Some old when old = txt -> ()
             | _ ->
               debug "VM %s metadata has changed: updating xenopsd" id;
               info "xenops: VM.import_metadata %s" txt;
               maybe_persist_md ~__context ~self txt;
               Xapi_cache.update_nolock id (Some txt);
               let module Client = (val make_client queue_name : XENOPS) in
               let (_: Vm.id) = Client.VM.import_metadata dbg txt in
               ()
           end
      )
>>>>>>> 425a5d99
end

let add_caches id =
  Mutex.execute metadata_m
    (fun () ->
       Xapi_cache.register id None;
       Xenops_cache.register id;
    )


let to_xenops_console_protocol = let open Vm in function
    | `rfb -> Rfb
    | `vt100 -> Vt100
    | `rdp -> Rfb (* RDP was never used in the XenAPI so this never happens *)
let to_xenapi_console_protocol = let open Vm in function
    | Rfb -> `rfb
    | Vt100 -> `vt100

(* Event handling:
   When we tell the xenopsd to start a VM, we wait for the task to complete.
   We also wait for an iteration of the xenops event loop to ensure that
   the states of modified objects are properly set. For example: the VM
   power_state is modified by the event thread *only* and must take its
   final value when the XenAPI VM.start returns. It will not be set when
   the xenops VM.start returns since the event is asynchronous. *)

(* If a xapi event thread is blocked, wake it up and cause it to re-register. This should be
   called after updating Host.resident_VMs *)
let trigger_xenapi_reregister =
  ref (fun () ->
      debug "No xapi event thread to wake up"
    )


module Events_from_xenopsd = struct
  type t = {
    mutable finished: bool;
    m: Mutex.t;
    c: Condition.t;
  }
  let make () = {
    finished = false;
    m = Mutex.create ();
    c = Condition.create ();
  }
  let active = Hashtbl.create 10
  let active_m = Mutex.create ()
  let register =
    let counter = ref 0 in
    fun t ->
      Mutex.execute active_m
        (fun () ->
           let id = !counter in
           incr counter;
           Hashtbl.replace active id t;
           id
        )
  let wait queue_name dbg vm_id () =
    let module Client = (val make_client queue_name : XENOPS) in
    let t = make () in
    let id = register t in
    debug "Client.UPDATES.inject_barrier %d" id;
    Client.UPDATES.inject_barrier dbg vm_id id;
    Mutex.execute t.m
      (fun () ->
         while not t.finished do Condition.wait t.c t.m done
      )
  let wakeup queue_name dbg id =
    let module Client = (val make_client queue_name : XENOPS) in
    Client.UPDATES.remove_barrier dbg id;
    let t = Mutex.execute active_m
        (fun () ->
           if not(Hashtbl.mem active id)
           then (warn "Events_from_xenopsd.wakeup: unknown id %d" id; None)
           else
             let t = Hashtbl.find active id in
             Hashtbl.remove active id;
             Some t
        ) in
    Opt.iter
      (fun t ->
         Mutex.execute t.m
           (fun () ->
              t.finished <- true;
              Condition.signal t.c
           )
      ) t

  let events_suppressed_on = Hashtbl.create 10
  let events_suppressed_on_m = Mutex.create ()
  let events_suppressed_on_c = Condition.create ()
  let are_suppressed vm =
    Hashtbl.mem events_suppressed_on vm

  let with_suppressed queue_name dbg vm_id f =
    debug "suppressing xenops events on VM: %s" vm_id;
    let module Client = (val make_client queue_name : XENOPS) in
    Mutex.execute events_suppressed_on_m (fun () ->
        Hashtbl.add events_suppressed_on vm_id ();
      );
    finally f (fun () ->
        Mutex.execute events_suppressed_on_m (fun () ->
            Hashtbl.remove events_suppressed_on vm_id;
            if not (Hashtbl.mem events_suppressed_on vm_id) then begin
              debug "re-enabled xenops events on VM: %s; refreshing VM" vm_id;
              Client.UPDATES.refresh_vm dbg vm_id;
              wait queue_name dbg vm_id ();
              Condition.broadcast events_suppressed_on_c;
            end else while are_suppressed vm_id do
                debug "waiting for events to become re-enabled";
                Condition.wait events_suppressed_on_c events_suppressed_on_m
              done;
          );
      )
end

let update_vm ~__context id =
  try
    if Events_from_xenopsd.are_suppressed id
    then debug "xenopsd event: ignoring event for VM (VM %s migrating away)" id
    else
      let self = Db.VM.get_by_uuid ~__context ~uuid:id in
      let localhost = Helpers.get_localhost ~__context in
      if Db.VM.get_resident_on ~__context ~self <> localhost
      then debug "xenopsd event: ignoring event for VM (VM %s not resident)" id
      else
        let previous = Xenops_cache.find_vm id in
        let dbg = Context.string_of_task __context in
        let module Client = (val make_client (queue_of_vm ~__context ~self) : XENOPS) in
        let info = try Some (Client.VM.stat dbg id) with _ -> None in
        if Opt.map snd info = previous
        then debug "xenopsd event: ignoring event for VM %s: metadata has not changed" id
        else begin
          debug "xenopsd event: processing event for VM %s" id;
          if info = None then debug "xenopsd event: VM state missing: assuming VM has shut down";
          let should_update_allowed_operations = ref false in
          let different f =
            let a = Opt.map (fun x -> f (snd x)) info in
            let b = Opt.map f previous in
            a <> b in
          (* Helpers to create and update guest metrics when needed *)
          let lookup state key =
            if List.mem_assoc key state.Vm.guest_agent then Some (List.assoc key state.Vm.guest_agent) else None in
          let list state dir =
            let dir = if dir.[0] = '/' then String.sub dir 1 (String.length dir - 1) else dir in
            let results = Listext.List.filter_map (fun (path, value) ->
                if String.startswith dir path then begin
                  let rest = String.sub path (String.length dir) (String.length path - (String.length dir)) in
                  match List.filter (fun x -> x <> "") (String.split '/' rest) with
                  | x :: _ -> Some x
                  | _ -> None
                end else None
              ) state.Vm.guest_agent |> Listext.List.setify in
            results in
          let create_guest_metrics_if_needed () =
            let gm = Db.VM.get_guest_metrics ~__context ~self in
            if gm = Ref.null then
              Opt.iter
                (fun (_, state) ->
                   List.iter
                     (fun domid ->
                        try
                          let new_gm_ref =
                            Xapi_guest_agent.create_and_set_guest_metrics
                              (lookup state)
                              (list state)
                              ~__context
                              ~domid
                              ~uuid:id
                              ~pV_drivers_detected:state.pv_drivers_detected
                          in
                          debug "xenopsd event: created guest metrics %s for VM %s" (Ref.string_of new_gm_ref) id
                        with e ->
                          error "Caught %s: while creating VM %s guest metrics" (Printexc.to_string e) id
                     ) state.domids
                ) info in
          let check_guest_agent () =
            Opt.iter
              (fun (_, state) ->
                 Opt.iter (fun oldstate ->
                     let old_ga = oldstate.Vm.guest_agent in
                     let new_ga = state.Vm.guest_agent in

                     (* Remove memory keys *)
                     let ignored_keys = [ "data/meminfo_free"; "data/updated"; "data/update_cnt" ] in
                     let remove_ignored ga =
                       List.fold_left (fun acc k -> List.filter (fun x -> fst x <> k) acc) ga ignored_keys in
                     let old_ga = remove_ignored old_ga in
                     let new_ga = remove_ignored new_ga in
                     if new_ga <> old_ga then begin
                       debug "Will update VM.allowed_operations because guest_agent has changed.";
                       should_update_allowed_operations := true
                     end else begin
                       debug "Supressing VM.allowed_operations update because guest_agent data is largely the same"
                     end
                   ) previous;
                 List.iter
                   (fun domid ->
                      try
                        debug "xenopsd event: Updating VM %s domid %d guest_agent" id domid;
                        Xapi_guest_agent.all (lookup state) (list state) ~__context ~domid ~uuid:id ~pV_drivers_detected:state.pv_drivers_detected
                      with e ->
                        error "Caught %s: while updating VM %s guest_agent" (Printexc.to_string e) id
                   ) state.domids
              ) info in
          (* Notes on error handling: if something fails we log and continue, to
             maximise the amount of state which is correctly synced. If something
             does fail then we may end up permanently out-of-sync until either a
             process restart or an event is generated. We may wish to periodically
             inject artificial events IF there has been an event sync failure? *)
          let power_state = xenapi_of_xenops_power_state (Opt.map (fun x -> (snd x).Vm.power_state) info) in

          (* We preserve the current_domain_type of suspended VMs like we preserve
             the currently_attached fields for VBDs/VIFs etc - it's important to know
             whether suspended VMs are going to resume into PV or PVinPVH for example.
             We do this before updating the power_state to maintain the invariant that
             any VM that's not `Halted cannot have an unspecified current_domain_type *)
          if different (fun x -> x.domain_type) && (power_state <> `Suspended) then begin
            Opt.iter
              (fun (_, state) ->
                 let metrics = Db.VM.get_metrics ~__context ~self in
                 let domain_type = match state.Vm.domain_type with
                   | Domain_HVM       -> `hvm
                   | Domain_PV        -> `pv
                   | Domain_PVinPVH   -> `pv_in_pvh
                   | Domain_undefined -> `unspecified
                 in
                 debug "xenopsd event: Updating VM %s current_domain_type <- %s"
                   id (Record_util.domain_type_to_string domain_type);
                 Db.VM_metrics.set_current_domain_type ~__context ~self:metrics
                   ~value:domain_type;
              )
              info
          end;
          if different (fun x -> x.power_state) then begin
            try
              debug "Will update VM.allowed_operations because power_state has changed.";
              should_update_allowed_operations := true;
              debug "xenopsd event: Updating VM %s power_state <- %s" id (Record_util.power_state_to_string power_state);
              (* This will mark VBDs, VIFs as detached and clear resident_on
                 if the VM has permanently shutdown.  current-operations
                 should not be reset as there maybe a checkpoint is ongoing*)
              Xapi_vm_lifecycle.force_state_reset_keep_current_operations ~__context ~self ~value:power_state;

              if power_state = `Running then create_guest_metrics_if_needed ();
              if power_state = `Suspended || power_state = `Halted then begin
                Xapi_network.detach_for_vm ~__context ~host:localhost ~vm:self;
                Storage_access.reset ~__context ~vm:self;
              end;
              if power_state = `Halted
              then Xenopsd_metadata.delete ~__context id;
              if power_state = `Suspended then begin
                let md = Xenopsd_metadata.pull ~__context id in
                match md.Metadata.domains with
                | None ->
                  error "Suspended VM has no domain-specific metadata"
                | Some x ->
                  Db.VM.set_last_booted_record ~__context ~self ~value:x;
                  debug "VM %s last_booted_record set to %s" (Ref.string_of self) x;
                  Xenopsd_metadata.delete ~__context id
              end;
              if power_state = `Halted then (
                !trigger_xenapi_reregister ()
              );
            with e ->
              error "Caught %s: while updating VM %s power_state" (Printexc.to_string e) id
          end;
          if different (fun x -> x.domids) then begin
            try
              debug "Will update VM.allowed_operations because domid has changed.";
              should_update_allowed_operations := true;
              debug "xenopsd event: Updating VM %s domid" id;
              Opt.iter
                (fun (_, state) ->
                   match state.Vm.domids with
                   | value :: _ ->
                     Db.VM.set_domid ~__context ~self ~value:(Int64.of_int value)
                   | [] -> () (* happens when the VM is shutdown *)
                ) info;
              (* If this is a storage domain, attempt to plug the PBD *)
              Opt.iter (fun pbd ->
                  let (_: Thread.t) = Thread.create (fun () ->
                      (* Don't block the database update thread *)
                      Xapi_pbd.plug ~__context ~self:pbd
                    ) () in
                  ()
                ) (System_domains.pbd_of_vm ~__context ~vm:self)
            with e ->
              error "Caught %s: while updating VM %s domids" (Printexc.to_string e) id
          end;
          (* consoles *)
          if different (fun x -> x.consoles) then begin
            try
              debug "xenopsd event: Updating VM %s consoles" id;
              Opt.iter
                (fun (_, state) ->
                   let localhost = Helpers.get_localhost ~__context in
                   let address = Db.Host.get_address ~__context ~self:localhost in
                   let uri = Printf.sprintf "https://%s%s" address Constants.console_uri in
                   let get_uri_from_location loc =
                     try
                       let n = String.index loc '?' in
                       String.sub loc 0 n
                     with Not_found -> loc
                   in
                   let current_protocols = List.map
                       (fun self ->
                          (Db.Console.get_protocol ~__context ~self |> to_xenops_console_protocol,
                           Db.Console.get_location ~__context ~self |> get_uri_from_location),
                          self)
                       (Db.VM.get_consoles ~__context ~self) in
                   let new_protocols = List.map (fun c -> (c.Vm.protocol, uri), c) state.Vm.consoles in
                   (* Destroy consoles that have gone away *)
                   List.iter
                     (fun protocol ->
                        let self = List.assoc protocol current_protocols in
                        Db.Console.destroy ~__context ~self
                     ) (Listext.List.set_difference (List.map fst current_protocols) (List.map fst new_protocols));
                   (* Create consoles that have appeared *)
                   List.iter
                     (fun (protocol, _) ->
                        let ref = Ref.make () in
                        let uuid = Uuid.to_string (Uuid.make_uuid ()) in
                        let location = Printf.sprintf "%s?uuid=%s" uri uuid in
                        let port =
                          try Int64.of_int ((List.find (fun c -> c.Vm.protocol = protocol) state.Vm.consoles).port)
                          with Not_found -> -1L
                        in
                        Db.Console.create ~__context ~ref ~uuid
                          ~protocol:(to_xenapi_console_protocol protocol) ~location ~vM:self
                          ~other_config:[] ~port
                     ) (Listext.List.set_difference (List.map fst new_protocols) (List.map fst current_protocols));
                ) info;
            with e ->
              error "Caught %s: while updating VM %s consoles" (Printexc.to_string e) id
          end;
          if different (fun x -> x.memory_target) then begin
            try
              Opt.iter
                (fun (_, state) ->
                   debug "xenopsd event: Updating VM %s memory_target <- %Ld" id state.Vm.memory_target;
                   Db.VM.set_memory_target ~__context ~self ~value:state.memory_target
                ) info
            with e ->
              error "Caught %s: while updating VM %s consoles" (Printexc.to_string e) id
          end;
          if different (fun x -> x.rtc_timeoffset) then begin
            try
              Opt.iter
                (fun (_, state) ->
                   if state.Vm.rtc_timeoffset <> "" then begin
                     debug "xenopsd event: Updating VM %s platform:timeoffset <- %s" id state.rtc_timeoffset;
                     (try Db.VM.remove_from_platform ~__context ~self ~key:Vm_platform.timeoffset with _ -> ());
                     Db.VM.add_to_platform ~__context ~self ~key:Vm_platform.timeoffset ~value:state.rtc_timeoffset;
                   end
                ) info
            with e ->
              error "Caught %s: while updating VM %s rtc/timeoffset" (Printexc.to_string e) id
          end;
          if different (fun x -> x.hvm) then begin
            Opt.iter
              (fun (_, state) ->
                 let metrics = Db.VM.get_metrics ~__context ~self in
                 debug "xenopsd event: Updating VM %s hvm <- %s"
                   id (string_of_bool state.Vm.hvm);
                 Db.VM_metrics.set_hvm ~__context ~self:metrics
                   ~value:state.Vm.hvm;
              )
              info
          end;
          if different (fun x -> x.nomigrate) then begin
            Opt.iter
              (fun (_, state) ->
                 let metrics = Db.VM.get_metrics ~__context ~self in
                 debug "xenopsd event: Updating VM %s nomigrate <- %s"
                   id (string_of_bool state.Vm.nomigrate);
                 Db.VM_metrics.set_nomigrate ~__context ~self:metrics
                   ~value:state.Vm.nomigrate;
              )
              info
          end;
          if different (fun x -> x.nested_virt) then begin
            Opt.iter
              (fun (_, state) ->
                 let metrics = Db.VM.get_metrics ~__context ~self in
                 debug "xenopsd event: Updating VM %s nested_virt <- %s"
                   id (string_of_bool state.Vm.nested_virt);
                 Db.VM_metrics.set_nested_virt ~__context ~self:metrics
                   ~value:state.Vm.nested_virt;
              )
              info
          end;
          let update_pv_drivers_detected () =
            Opt.iter
              (fun (_, state) ->
                 try
                   let gm = Db.VM.get_guest_metrics ~__context ~self in
                   debug "xenopsd event: Updating VM %s PV drivers detected %b" id state.Vm.pv_drivers_detected;
                   Db.VM_guest_metrics.set_PV_drivers_detected ~__context ~self:gm ~value:state.Vm.pv_drivers_detected;
                   Db.VM_guest_metrics.set_PV_drivers_up_to_date ~__context ~self:gm ~value:state.Vm.pv_drivers_detected
                 with e ->
                   debug "Caught %s: while updating VM %s PV drivers" (Printexc.to_string e) id
              ) info in
          (* Chack last_start_time before updating anything in the guest metrics *)
          if different (fun x -> x.last_start_time) then begin
            try
              Opt.iter
                (fun (_, state) ->
                   debug "xenopsd event: Updating VM %s last_start_time <- %s" id (Date.to_string (Date.of_float state.Vm.last_start_time));
                   let metrics = Db.VM.get_metrics ~__context ~self in
                   let start_time = Date.of_float state.Vm.last_start_time in
                   Db.VM_metrics.set_start_time ~__context ~self:metrics ~value:start_time;

                   create_guest_metrics_if_needed ();
                   let gm = Db.VM.get_guest_metrics ~__context ~self in
                   let update_time = Db.VM_guest_metrics.get_last_updated ~__context ~self:gm in
                   if update_time < start_time then begin
                     debug "VM %s guest metrics update time (%s) < VM start time (%s): deleting"
                       id (Date.to_string update_time) (Date.to_string start_time);
                     Xapi_vm_helpers.delete_guest_metrics ~__context ~self;
                     check_guest_agent ();
                   end
                ) info
            with e ->
              error "Caught %s: while updating VM %s last_start_time" (Printexc.to_string e) id
          end;
          Opt.iter
            (fun (_, state) ->
               List.iter
                 (fun domid ->
                    (* Guest metrics could have been destroyed during the last_start_time check
                       by recreating them, we avoid CA-223387 *)
                    create_guest_metrics_if_needed ();
                    if different (fun x -> x.Vm.uncooperative_balloon_driver) then begin
                      debug "xenopsd event: VM %s domid %d uncooperative_balloon_driver = %b" id domid state.Vm.uncooperative_balloon_driver;
                    end;
                    if different (fun x -> x.Vm.guest_agent) then check_guest_agent ();
                    if different (fun x -> x.Vm.pv_drivers_detected) then update_pv_drivers_detected ();

                    if different (fun x -> x.Vm.xsdata_state) then begin
                      try
                        debug "xenopsd event: Updating VM %s domid %d xsdata" id domid;
                        Db.VM.set_xenstore_data ~__context ~self ~value:state.Vm.xsdata_state
                      with e ->
                        error "Caught %s: while updating VM %s xsdata" (Printexc.to_string e) id
                    end;
                    if different (fun x -> x.Vm.memory_target) then begin
                      try
                        debug "xenopsd event: Updating VM %s domid %d memory target" id domid;
                        Rrdd.update_vm_memory_target domid state.Vm.memory_target;
                      with e ->
                        error "Caught %s: while updating VM %s memory_target" (Printexc.to_string e) id
                    end;
                 ) state.Vm.domids;
            ) info;
          if different (fun x -> x.Vm.vcpu_target) then begin
            Opt.iter
              (fun (_, state) ->
                 try
                   debug "xenopsd event: Updating VM %s vcpu_target <- %d" id state.Vm.vcpu_target;
                   let metrics = Db.VM.get_metrics ~__context ~self in
                   Db.VM_metrics.set_VCPUs_number ~__context ~self:metrics ~value:(Int64.of_int state.Vm.vcpu_target);
                 with e ->
                   error "Caught %s: while updating VM %s VCPUs_number" (Printexc.to_string e) id
              ) info
          end;
          if different (fun x -> x.shadow_multiplier_target) then begin
            try
              Opt.iter
                (fun (_, state) ->
                   debug "xenopsd event: Updating VM %s shadow_multiplier <- %.2f" id state.Vm.shadow_multiplier_target;
                   if state.Vm.power_state <> Halted && state.Vm.shadow_multiplier_target >= 0.0 then
                     Db.VM.set_HVM_shadow_multiplier ~__context ~self ~value:state.Vm.shadow_multiplier_target
                ) info
            with e ->
              error "Caught %s: while updating VM %s HVM_shadow_multiplier" (Printexc.to_string e) id
          end;
          Xenops_cache.update_vm id (Opt.map snd info);
          if !should_update_allowed_operations then
            Helpers.call_api_functions ~__context
              (fun rpc session_id -> XenAPI.VM.update_allowed_operations ~rpc ~session_id ~self);
        end
  with e ->
    error "xenopsd event: Caught %s while updating VM: has this VM been removed while this host is offline?" (string_of_exn e)

let update_vbd ~__context (id: (string * string)) =
  try
    if Events_from_xenopsd.are_suppressed (fst id)
    then debug "xenopsd event: ignoring event for VM (VM %s migrating away)" (fst id)
    else
      let vm = Db.VM.get_by_uuid ~__context ~uuid:(fst id) in
      let localhost = Helpers.get_localhost ~__context in
      if Db.VM.get_resident_on ~__context ~self:vm <> localhost
      then debug "xenopsd event: ignoring event for VBD (VM %s not resident)" (fst id)
      else
        let previous = Xenops_cache.find_vbd id in
        let dbg = Context.string_of_task __context in
        let module Client = (val make_client (queue_of_vm ~__context ~self:vm) : XENOPS) in
        let info = try Some(Client.VBD.stat dbg id) with _ -> None in
        if Opt.map snd info = previous
        then debug "xenopsd event: ignoring event for VBD %s.%s: metadata has not changed" (fst id) (snd id)
        else begin
          let vbds = Db.VM.get_VBDs ~__context ~self:vm in
          let vbdrs = List.map (fun self -> self, Db.VBD.get_record ~__context ~self) vbds in
          let linux_device = snd id in
          let device_number = Device_number.of_linux_device linux_device in
          (* only try matching against disk number if the device is not a floppy (as "0" shouldn't match "fda") *)
          let disk_number =
            match Device_number.spec device_number with
            | (Device_number.Ide,_,_)
            | (Device_number.Xen,_,_) -> Some (device_number |> Device_number.to_disk_number |> string_of_int)
            | _ -> None in
          debug "VM %s VBD userdevices = [ %s ]" (fst id) (String.concat "; " (List.map (fun (_,r) -> r.API.vBD_userdevice) vbdrs));
          let vbd, vbd_r = List.find (fun (_, vbdr) -> vbdr.API.vBD_userdevice = linux_device ||
                                                       (Opt.is_some disk_number && vbdr.API.vBD_userdevice = Opt.unbox disk_number)) vbdrs in
          debug "VBD %s.%s matched device %s" (fst id) (snd id) vbd_r.API.vBD_userdevice;
          Opt.iter
            (fun (vb, state) ->
               let currently_attached = state.Vbd.plugged || state.Vbd.active in
               debug "xenopsd event: Updating VBD %s.%s device <- %s; currently_attached <- %b" (fst id) (snd id) linux_device currently_attached;
               Db.VBD.set_device ~__context ~self:vbd ~value:linux_device;
               Db.VBD.set_currently_attached ~__context ~self:vbd ~value:currently_attached;
               if state.Vbd.plugged then begin
                 match state.Vbd.backend_present with
                 | Some (VDI x) ->
                   Opt.iter
                     (fun (vdi, _) ->
                        debug "VBD %s.%s backend_present = %s" (fst id) (snd id) x;
                        Db.VBD.set_VDI ~__context ~self:vbd ~value:vdi;
                        Db.VBD.set_empty ~__context ~self:vbd ~value:false;
                        Xapi_vdi.update_allowed_operations ~__context ~self:vdi;
                     ) (vdi_of_disk ~__context x)
                 | Some d ->
                   error "VBD %s.%s backend_present has unknown disk = %s" (fst id) (snd id) (d |> rpc_of disk |> Jsonrpc.to_string)
                 | None ->
                   if vbd_r.API.vBD_type = `CD then begin
                     debug "VBD %s.%s backend_present = None (empty)" (fst id) (snd id);
                     Db.VBD.set_empty ~__context ~self:vbd ~value:true;
                     Db.VBD.set_VDI ~__context ~self:vbd ~value:Ref.null
                   end else error "VBD %s.%s is empty but is not a CD" (fst id) (snd id)
               end;
               if not(state.Vbd.plugged || state.Vbd.active) then begin
                 debug "VBD.remove %s.%s" (fst id) (snd id);
                 (try Client.VBD.remove dbg id with e -> debug "VBD.remove failed: %s" (Printexc.to_string e))
               end
            ) info;
          Xenops_cache.update_vbd id (Opt.map snd info);
          Xapi_vbd_helpers.update_allowed_operations ~__context ~self:vbd;
          if not (Db.VBD.get_empty ~__context ~self:vbd) then
            let vdi = Db.VBD.get_VDI ~__context ~self:vbd in
            Xapi_vdi.update_allowed_operations ~__context ~self:vdi
        end
  with e ->
    error "xenopsd event: Caught %s while updating VBD" (string_of_exn e)

let update_vif ~__context id =
  try
    if Events_from_xenopsd.are_suppressed (fst id)
    then debug "xenopsd event: ignoring event for VIF (VM %s migrating away)" (fst id)
    else
      let vm = Db.VM.get_by_uuid ~__context ~uuid:(fst id) in
      let localhost = Helpers.get_localhost ~__context in
      if Db.VM.get_resident_on ~__context ~self:vm <> localhost
      then debug "xenopsd event: ignoring event for VIF (VM %s not resident)" (fst id)
      else
        let previous = Xenops_cache.find_vif id in
        let dbg = Context.string_of_task __context in
        let module Client = (val make_client (queue_of_vm ~__context ~self:vm) : XENOPS) in
        let info = try Some (Client.VIF.stat dbg id) with _ -> None in
        if Opt.map snd info = previous
        then debug "xenopsd event: ignoring event for VIF %s.%s: metadata has not changed" (fst id) (snd id)
        else begin
          let vifs = Db.VM.get_VIFs ~__context ~self:vm in
          let vifrs = List.map (fun self -> self, Db.VIF.get_record ~__context ~self) vifs in
          let vif, vifr = List.find (fun (_, vifr) -> vifr.API.vIF_device = (snd id)) vifrs in
          Opt.iter
            (fun (vf, state) ->
               if not (state.Vif.plugged || state.Vif.active) then begin
                 (try
                    Xapi_network.deregister_vif ~__context vif
                  with e ->
                    error "Failed to deregister vif: %s" (Printexc.to_string e));
                 debug "VIF.remove %s.%s" (fst id) (snd id);
                 (try Client.VIF.remove dbg id with e -> debug "VIF.remove failed: %s" (Printexc.to_string e))
               end;

               begin match backend_of_vif ~__context ~vif with
                 | Network.Sriov _ -> ()
                 | Network.Local _ | Network.Remote _ ->
                   if state.plugged then begin
                     (* sync MTU *)
                     (try
                        match state.device with
                        | None -> failwith (Printf.sprintf "could not determine device id for VIF %s.%s" (fst id) (snd id))
                        | Some device ->
                          let dbg = Context.string_of_task __context in
                          let mtu = Net.Interface.get_mtu dbg device in
                          Db.VIF.set_MTU ~__context ~self:vif ~value:(Int64.of_int mtu)
                      with _ ->
                        debug "could not update MTU field on VIF %s.%s" (fst id) (snd id));

                     (* Clear monitor cache for associated PIF if pass_through_pif_carrier is set *)
                     if !Xapi_globs.pass_through_pif_carrier then
                       let host = Helpers.get_localhost ~__context in
                       let pifs = Xapi_network_attach_helpers.get_local_pifs ~__context ~network:vifr.API.vIF_network ~host in
                       List.iter (fun pif ->
                           let pif_name = Db.PIF.get_device ~__context ~self:pif in
                           Monitor_dbcalls_cache.clear_cache_for_pif ~pif_name
                         ) pifs
                   end
               end;
               (match Pvs_proxy_control.find_proxy_for_vif ~__context ~vif with
                | None -> ()
                | Some proxy ->
                  debug "xenopsd event: Updating PVS_proxy for VIF %s.%s currently_attached <- %b" (fst id) (snd id) state.pvs_rules_active;
                  if state.pvs_rules_active then begin
                    Db.PVS_proxy.set_currently_attached ~__context ~self:proxy ~value:true;
                    (* force status to be read again by invalidating cache *)
                    Monitor_dbcalls_cache.clear_pvs_status_cache (fst id)
                  end else
                    Pvs_proxy_control.clear_proxy_state ~__context vif proxy
               );
               debug "xenopsd event: Updating VIF %s.%s currently_attached <- %b" (fst id) (snd id) (state.plugged || state.active);
               Db.VIF.set_currently_attached ~__context ~self:vif ~value:(state.plugged || state.active)
            ) info;
          Xenops_cache.update_vif id (Opt.map snd info);
          Xapi_vif_helpers.update_allowed_operations ~__context ~self:vif
        end
  with e ->
    error "xenopsd event: Caught %s while updating VIF" (string_of_exn e)

let update_pci ~__context id =
  try
    if Events_from_xenopsd.are_suppressed (fst id)
    then debug "xenopsd event: ignoring event for PCI (VM %s migrating away)" (fst id)
    else
      let vm = Db.VM.get_by_uuid ~__context ~uuid:(fst id) in
      let localhost = Helpers.get_localhost ~__context in
      if Db.VM.get_resident_on ~__context ~self:vm <> localhost
      then debug "xenopsd event: ignoring event for PCI (VM %s not resident)" (fst id)
      else
        let previous = Xenops_cache.find_pci id in
        let dbg = Context.string_of_task __context in
        let module Client = (val make_client (queue_of_vm ~__context ~self:vm) : XENOPS) in
        let info = try Some (Client.PCI.stat dbg id) with _ -> None in
        if Opt.map snd info = previous
        then debug "xenopsd event: ignoring event for PCI %s.%s: metadata has not changed" (fst id) (snd id)
        else begin
          let pcis = Db.Host.get_PCIs ~__context ~self:localhost in
          let pcirs = List.map (fun self -> self, Db.PCI.get_record ~__context ~self) pcis in

          let pci, _ = List.find (fun (_, pcir) -> pcir.API.pCI_pci_id = (snd id)) pcirs in

          (* Assumption: a VM can have only one vGPU *)
          let vgpu_opt =
            let pci_class = Db.PCI.get_class_id ~__context ~self:pci in
            if Xapi_pci.(is_class_of_kind Display_controller @@ int_of_id pci_class)
            then
              match Db.VM.get_VGPUs ~__context ~self:vm with
              | vgpu :: _ -> Some vgpu
              | _ -> None
            else None in
          let attached_in_db = List.mem vm (Db.PCI.get_attached_VMs ~__context ~self:pci) in
          Opt.iter
            (fun (_, state) ->
               debug "xenopsd event: Updating PCI %s.%s currently_attached <- %b" (fst id) (snd id) state.Pci.plugged;
               if attached_in_db && (not state.Pci.plugged) then
                 Db.PCI.remove_attached_VMs ~__context ~self:pci ~value:vm
               else if (not attached_in_db) && state.plugged then begin
                 Db.PCI.add_attached_VMs ~__context ~self:pci ~value:vm;
                 Db.PCI.set_scheduled_to_be_attached_to ~__context ~self:pci ~value:Ref.null
               end;

               Opt.iter
                 (fun vgpu ->
                   let scheduled =
                     Db.VGPU.get_scheduled_to_be_resident_on ~__context ~self:vgpu
                   in
                   if Db.is_valid_ref __context scheduled && state.Pci.plugged
                   then
                     Helpers.call_api_functions ~__context
                       (fun rpc session_id ->
                          XenAPI.VGPU.atomic_set_resident_on ~rpc ~session_id
                            ~self:vgpu ~value:scheduled);
                   debug "xenopsd event: Update VGPU %s.%s currently_attached <- %b" (fst id) (snd id) state.plugged;
                   Db.VGPU.set_currently_attached ~__context ~self:vgpu ~value:state.Pci.plugged
                 ) vgpu_opt
            ) info;
          Xenops_cache.update_pci id (Opt.map snd info);
        end
  with e ->
    error "xenopsd event: Caught %s while updating PCI" (string_of_exn e)

let update_vgpu ~__context id =
  try
    if Events_from_xenopsd.are_suppressed (fst id)
    then debug "xenopsd event: ignoring event for VGPU (VM %s migrating away)" (fst id)
    else
      let vm = Db.VM.get_by_uuid ~__context ~uuid:(fst id) in
      let localhost = Helpers.get_localhost ~__context in
      if Db.VM.get_resident_on ~__context ~self:vm <> localhost
      then debug "xenopsd event: ignoring event for VGPU (VM %s not resident)" (fst id)
      else
        let previous = Xenops_cache.find_vgpu id in
        let dbg = Context.string_of_task __context in
        let module Client =
          (val make_client (queue_of_vm ~__context ~self:vm) : XENOPS)
        in
        let info = try Some (Client.VGPU.stat dbg id) with _ -> None in
        if Opt.map snd info = previous
        then debug "xenopsd event: ignoring event for VGPU %s.%s: metadata has not changed" (fst id) (snd id)
        else begin
          let vgpus = Db.VM.get_VGPUs ~__context ~self:vm in
          let vgpu_records =
            List.map
              (fun self -> self, Db.VGPU.get_record ~__context ~self)
              vgpus
          in
          let vgpu, vgpu_record =
            List.find
              (fun (_, vgpu_record) -> vgpu_record.API.vGPU_device = (snd id))
              vgpu_records
          in
          (* We only proceed if the VGPU is not a passthrough VGPU. In the
           * passthrough case, the VM will have a PCI device, and update_pci
           * will set VGPU.{resident_on;currently_attached}. *)
          if Xapi_vgpu_type.requires_passthrough ~__context ~self:vgpu_record.API.vGPU_type = None then
            Opt.iter
              (fun (xenopsd_vgpu, state) ->
                 if state.Vgpu.plugged then begin
                   let scheduled =
                     Db.VGPU.get_scheduled_to_be_resident_on ~__context ~self:vgpu
                   in
                   if Db.is_valid_ref __context scheduled
                   then begin
                     Helpers.call_api_functions ~__context
                       (fun rpc session_id ->
                          XenAPI.VGPU.atomic_set_resident_on ~rpc ~session_id
                            ~self:vgpu ~value:scheduled)
                   end;
                   if not vgpu_record.API.vGPU_currently_attached
                   then Db.VGPU.set_currently_attached ~__context
                       ~self:vgpu ~value:true
                 end else begin
                   if vgpu_record.API.vGPU_currently_attached
                   then Db.VGPU.set_currently_attached ~__context
                       ~self:vgpu ~value:false;
                   try Client.VGPU.remove dbg id
                   with e -> debug "VGPU.remove failed: %s" (Printexc.to_string e)
                 end) info;
          Xenops_cache.update_vgpu id (Opt.map snd info)
        end
  with e ->
    error "xenopsd event: Caught %s while updating VGPU" (string_of_exn e)

let update_vusb ~__context (id: (string * string)) =
  try
    if Events_from_xenopsd.are_suppressed (fst id)
    then debug "xenopsd event: ignoring event for VM (VM %s migrating away)" (fst id)
    else
      let vm = Db.VM.get_by_uuid ~__context ~uuid:(fst id) in
      let localhost = Helpers.get_localhost ~__context in
      if Db.VM.get_resident_on ~__context ~self:vm <> localhost
      then debug "xenopsd event: ignoring event for VUSB (VM %s not resident)" (fst id)
      else
        let previous = Xenops_cache.find_vusb id in
        let dbg = Context.string_of_task __context in
        let module Client = (val make_client (queue_of_vm ~__context ~self:vm) : XENOPS) in
        let info = try Some(Client.VUSB.stat dbg id) with _ -> None in
        if Opt.map snd info = previous
        then debug "xenopsd event: ignoring event for VUSB %s.%s: metadata has not changed" (fst id) (snd id)
        else begin
          let pusb, pusb_r =
            Db.VM.get_VUSBs ~__context ~self:vm
            |> List.map (fun self -> Db.VUSB.get_USB_group ~__context ~self)
            |> List.map (fun usb_group -> Helpers.get_first_pusb ~__context usb_group)
            |> List.map (fun self -> self, Db.PUSB.get_record ~__context ~self)
            |> List.find (fun (_, pusbr) -> "vusb" ^ pusbr.API.pUSB_path= (snd id))
          in
          let usb_group = Db.PUSB.get_USB_group ~__context ~self:pusb in
          let vusb = Helpers.get_first_vusb ~__context usb_group in

          Opt.iter
            (fun (ub, state) ->
               debug "xenopsd event: Updating USB %s.%s; plugged <- %b" (fst id) (snd id)  state.Vusb.plugged;
               let currently_attached = state.Vusb.plugged in
               Db.VUSB.set_currently_attached ~__context ~self:vusb ~value:currently_attached;
            ) info;
          Xenops_cache.update_vusb id (Opt.map snd info);
          Xapi_vusb_helpers.update_allowed_operations ~__context ~self:vusb
        end
  with e ->
    error "xenopsd event: Caught %s while updating VUSB" (string_of_exn e)

exception Not_a_xenops_task
let wrap queue_name id = TaskHelper.Xenops (queue_name, id)
let unwrap x = match x with | TaskHelper.Xenops (queue_name, id) -> queue_name, id | _ -> raise Not_a_xenops_task
let register_task __context ?cancellable queue_name id = TaskHelper.register_task __context ?cancellable (wrap queue_name id); id
let unregister_task __context queue_name id = TaskHelper.unregister_task __context (wrap queue_name id); id

let update_task ~__context queue_name id =
  try
    let self = TaskHelper.id_to_task_exn (TaskHelper.Xenops (queue_name, id)) in (* throws Not_found *)
    let dbg = Context.string_of_task __context in
    let module Client = (val make_client queue_name : XENOPS) in
    let task_t = Client.TASK.stat dbg id in
    match task_t.Task.state with
    | Task.Pending x ->
      Db.Task.set_progress ~__context ~self ~value:x
    | _ -> ()
  with Not_found ->
    (* Since this is called on all tasks, possibly after the task has been
       		   destroyed, it's safe to ignore a Not_found exception here. *)
    ()
     | e ->
       error "xenopsd event: Caught %s while updating task" (string_of_exn e)

let rec events_watch ~__context cancel queue_name from =
  let dbg = Context.string_of_task __context in
  if Xapi_fist.delay_xenopsd_event_threads () then Thread.delay 30.0;
  let module Client = (val make_client queue_name : XENOPS) in
  let barriers, events, next = Client.UPDATES.get dbg from None in
  if !cancel then raise (Api_errors.Server_error(Api_errors.task_cancelled, []));
  let done_events = ref [] in
  let already_done x = List.mem x !done_events in
  let add_event x = done_events := (x :: !done_events) in
  let do_updates l =
    let open Dynamic in
    List.iter
      (fun ev ->
         debug "Processing event: %s" (ev |> Dynamic.rpc_of_id |> Jsonrpc.to_string);
         if (already_done ev) then
           debug "Skipping (already processed this round)"
         else begin
           add_event ev;
           match ev with
           | Vm id ->
             debug "xenops event on VM %s" id;
             update_vm ~__context id
           | Vbd id ->
             debug "xenops event on VBD %s.%s" (fst id) (snd id);
             update_vbd ~__context id
           | Vif id ->
             debug "xenops event on VIF %s.%s" (fst id) (snd id);
             update_vif ~__context id
           | Pci id ->
             debug "xenops event on PCI %s.%s" (fst id) (snd id);
             update_pci ~__context id
           | Vgpu id ->
             debug "xenops event on VGPU %s.%s" (fst id) (snd id);
             update_vgpu ~__context id
           | Vusb id ->
             debug "xenops event on VUSB %s.%s" (fst id) (snd id);
             update_vusb ~__context id
           | Task id ->
             debug "xenops event on Task %s" id;
             update_task ~__context queue_name id
         end) l
  in
  List.iter (fun (id,b_events) ->
      debug "Processing barrier %d" id;
      do_updates b_events;
      Events_from_xenopsd.wakeup queue_name dbg id) barriers;
  do_updates events;
  events_watch ~__context cancel queue_name (Some next)

let events_from_xenopsd queue_name =
  Server_helpers.exec_with_new_task (Printf.sprintf "%s events" queue_name)
    (fun __context ->
       while true do
         try
           events_watch ~__context (ref false) queue_name None;
         with e ->
           error "%s event thread caught: %s" queue_name (string_of_exn e);
           Thread.delay 10.
       done
    )

let refresh_vm ~__context ~self =
  let id = id_of_vm ~__context ~self in
  info "xenops: UPDATES.refresh_vm %s" id;
  let dbg = Context.string_of_task __context in
  let queue_name = queue_of_vm ~__context ~self in
  let module Client = (val make_client queue_name : XENOPS) in
  Client.UPDATES.refresh_vm dbg id;
  Events_from_xenopsd.wait queue_name dbg id ()

let resync_resident_on ~__context =
  let dbg = Context.string_of_task __context in
  let localhost = Helpers.get_localhost ~__context in
  let domain0 = Helpers.get_domain_zero ~__context in

  (* Get a list of all the ids of VMs that Xapi thinks are resident here
     (apart from domain0, which is not managed by xenopsd and is therefore
     irrelevant here) *)
  let resident_vms_in_db =
    Db.Host.get_resident_VMs ~__context ~self:localhost
    |> List.filter (fun self -> self <> domain0 )
    |> List.map (fun self -> (id_of_vm ~__context ~self, self)) in

  (* Get a list of VMs that the xenopsds know about with their xenopsd client *)
  let vms_in_xenopsds =
    List.map (fun queue_name ->
        let module Client = (val make_client queue_name : XENOPS) in
        let vms = Client.VM.list dbg () in
        List.map (fun (vm, state) -> ((vm.Vm.id, state), queue_name)) vms
      ) (all_known_xenopsds ())
    |> List.flatten in

  (* The list of VMs xenopsd knows about that (xapi knows about at all,
     xapi has no idea about at all) *)
  let xenopsd_vms_in_xapi, xenopsd_vms_not_in_xapi =
    List.partition (fun ((id, _), _) ->
        try vm_of_id ~__context id |> ignore; true with _ -> false
      ) vms_in_xenopsds in

  (* Of the VMs xapi knows about, partition that set into VMs xapi believes
     should be running here, and those that it didn't *)
  let xapi_thinks_are_here, xapi_thinks_are_not_here =
    List.partition (fun ((id, _), _) ->
        List.exists (fun (id', _) -> id=id') resident_vms_in_db)
        xenopsd_vms_in_xapi in

  (* Of those xapi thinks aren't here, are any running on another host? If
     so, kill the VM here. If they aren't running on another host (to the
     best of our knowledge), set the resident_on to be here. *)
  let xapi_thinks_are_elsewhere, xapi_thinks_are_nowhere =
    List.partition (fun ((id, _), _) ->
      let vm_ref = vm_of_id ~__context id in
      Db.is_valid_ref __context (Db.VM.get_resident_on ~__context ~self:vm_ref)
    ) xapi_thinks_are_not_here in

  (* This is the list of VMs xapi thought were running here, but actually
     aren't *)
  let xapi_vms_not_in_xenopsd =
    List.filter (fun (id, _) ->
        not (List.exists (fun ((id', _), _) -> id' = id) vms_in_xenopsds)
      ) resident_vms_in_db in

  (* Log the state before we do anything *)
  let maybe_log_em msg prefix l =
    if List.length l > 0 then begin
      debug "%s" msg;
      List.iter (fun ((id,_),queue) -> debug "%s %s (%s)" prefix id queue) l
    end
  in


  maybe_log_em
    "The following VMs are known to xenopsd that xapi does not know about"
    "In xenopsd but unknown to xapi: "
    xenopsd_vms_not_in_xapi;

  maybe_log_em
    "The following VMs are known to xenopsd but xapi thinks are running elsewhere."
    "In xenopsd but resident elsewhere: "
    xapi_thinks_are_elsewhere; (* This is bad if they're running! *)

  maybe_log_em
    "The following VMs are known to xenopsd but xapi thinks are running nowhere."
    "In xenopsd but resident nowhere: "
    xapi_thinks_are_nowhere; (* This is pretty bad! *)

  if List.length xapi_vms_not_in_xenopsd > 0 then begin
    debug "The following VMs are not known to xenopsd, but xapi thought they should have been";
    List.iter (fun (id,_) -> debug "Should have been known to xenopsd: %s" id) xapi_vms_not_in_xenopsd
  end;

  (* Destroy any VMs running that aren't in Xapi's database, or that xapi
     thinks are running on another host *)
  List.iter (fun ((id, state), queue_name) ->
      let module Client = (val make_client queue_name : XENOPS) in
      info "VM %s is known to xenopsd but isn't supposed to be: terminating" id;
      if state.Vm.power_state <> Halted then begin
        info "VM %s was actually running. This can cause data corruption, therefore terminating" id;
        Client.VM.shutdown dbg id None |> wait_for_task queue_name dbg |> ignore
      end;
      Client.VM.remove dbg id
    ) (xenopsd_vms_not_in_xapi @ xapi_thinks_are_elsewhere);

  (* Sync resident_on state in Xapi for VMs running by local Xenopsds that
     xapi didn't think were anywhere. We set resident_on to be this host so that
     the events thread will be aware of it. If it's not running, the events thread will
     remove the metadata from xenopsd and reset resident_on. *)
  List.iter (fun ((id, state), queue_name) ->
      let vm = vm_of_id ~__context id in
      info "Setting resident_on for VM %s to be this host as xenopsd is aware of it" id;
      Db.VM.set_resident_on ~__context ~self:vm ~value:localhost)
      xapi_thinks_are_nowhere;

  List.iter (fun ((id, state), _queue_name) ->
      match xenapi_of_xenops_power_state (Some state.Vm.power_state) with
      | `Running | `Paused -> add_caches id;
      | _ -> ()
  ) xenopsd_vms_in_xapi;

  (* Sync VM state in Xapi for VMs not running on this host *)
  List.iter (fun (id, vm) ->
      info "VM %s was marked as resident here in the DB but isn't known to xenopsd. Resetting in DB" id;
      Xapi_vm_lifecycle.force_state_reset ~__context ~self:vm ~value:`Halted;
      Db.VM.set_resident_on ~__context ~self:vm ~value:Ref.null;
  ) xapi_vms_not_in_xenopsd

let resync_all_vms ~__context =
  (* This should now be correct *)
  let localhost = Helpers.get_localhost ~__context in
  let domain0 = Helpers.get_domain_zero ~__context in
  let resident_vms_in_db =
    Db.Host.get_resident_VMs ~__context ~self:localhost |>
    List.filter (fun self -> self <> domain0)
  in
  List.iter (fun vm -> refresh_vm ~__context ~self:vm) resident_vms_in_db

let on_xapi_restart ~__context =
  resync_resident_on ~__context;
  (* For all available xenopsds, start the event thread. This will cause
     events on everything xenopsd knows about, hence a refresh of all VMs. *)
  List.iter (fun queue_name ->
    let (_: Thread.t) = Thread.create events_from_xenopsd queue_name in
      ()
    ) (all_known_xenopsds ());

  resync_all_vms ~__context

let assert_resident_on ~__context ~self =
  let localhost = Helpers.get_localhost ~__context in
  if not (Db.VM.get_resident_on ~__context ~self = localhost) then
    raise Api_errors.(Server_error(internal_error,
                                   [Printf.sprintf "the VM %s is not resident on this host" (Ref.string_of self)]))

module Events_from_xapi = struct
  let greatest_token = ref ""
  let c = Condition.create ()
  let m = Mutex.create ()

  let wait ~__context ~self =
    assert_resident_on ~__context ~self;
    let t = Helpers.call_api_functions ~__context
        (fun rpc session_id ->
           XenAPI.Event.inject ~rpc ~session_id ~_class:"VM" ~_ref:(Ref.string_of self)
        ) in
    debug "Waiting for token greater than: %s" t;
    Mutex.execute m
      (fun () ->
         while !greatest_token < t do Condition.wait c m done
      )

  let broadcast new_token =
    Mutex.execute m
      (fun () ->
         greatest_token := new_token;
         Condition.broadcast c
      )
end

(* XXX: PR-1255: this will be receiving too many events and we may wish to synchronise
   updates to the VM metadata and resident_on fields *)
(* XXX: PR-1255: we also want to only listen for events on VMs and fields we care about *)
let events_from_xapi () =
  let open Event_types in
  Server_helpers.exec_with_new_task "xapi events"
    (fun __context ->
       let localhost = Helpers.get_localhost ~__context in
       let token = ref "" in
       while true do
         try
           Helpers.call_api_functions ~__context
             (fun rpc session_id ->
                trigger_xenapi_reregister :=
                  (fun () ->
                     try
                       (* This causes Event.next () and Event.from () to return SESSION_INVALID *)
                       debug "triggering xapi event thread to re-register via session.logout";
                       XenAPI.Session.logout ~rpc ~session_id
                     with
                     | Api_errors.Server_error(code, _) when code = Api_errors.session_invalid ->
                       debug "Event thread has already woken up"
                     | e ->
                       error "Waking up the xapi event thread: %s" (string_of_exn e)
                  );
                (* We register for events on resident_VMs only *)
                let resident_VMs = Db.Host.get_resident_VMs ~__context ~self:localhost in

                let uuids = List.map (fun self -> Db.VM.get_uuid ~__context ~self) resident_VMs in
                let cached = Xenops_cache.list () in
                let missing_in_cache = Listext.List.set_difference uuids cached in
                let extra_in_cache = Listext.List.set_difference cached uuids in
                if missing_in_cache <> []
                then error "events_from_xapi: missing from the cache: [ %s ]" (String.concat "; " missing_in_cache);
                if extra_in_cache <> []
                then error "events_from_xapi: extra items in the cache: [ %s ]" (String.concat "; " extra_in_cache);

                let classes = List.map (fun x -> Printf.sprintf "VM/%s" (Ref.string_of x)) resident_VMs in
                (* NB we re-use the old token so we don't get events we've already
                   							   received BUT we will not necessarily receive events for the new VMs *)

                while true do
                  let api_timeout = 60. in
                  let timeout = 30. +. api_timeout +. !Db_globs.master_connection_reset_timeout in
                  let timebox_rpc = Helpers.make_timeboxed_rpc ~__context timeout in
                  let from =
                    try
                      XenAPI.Event.from
                        ~rpc:timebox_rpc
                        ~session_id ~classes
                        ~token:!token
                        ~timeout:api_timeout
                      |> event_from_of_rpc
                    with e ->
                      Debug.log_backtrace e (Backtrace.get e);
                      raise e
                  in
                  if List.length from.events > 200 then warn "Warning: received more than 200 events!";
                  List.iter
                    (function
                      | { ty = "vm"; reference = vm' } ->
                        let vm = Ref.of_string vm' in
                        begin
                          try
                            let id = id_of_vm ~__context ~self:vm in
                            let resident_here = Db.VM.get_resident_on ~__context ~self:vm = localhost in
                            debug "Event on VM %s; resident_here = %b" id resident_here;
                            if resident_here
                            then Xenopsd_metadata.update ~__context ~self:vm |> ignore
                          with e ->
                            if not(Db.is_valid_ref __context vm)
                            then debug "VM %s has been removed: event on it will be ignored" (Ref.string_of vm)
                            else begin
                              error "Caught %s while processing XenAPI event for VM %s" (Printexc.to_string e) (Ref.string_of vm);
                              raise e
                            end
                        end
                      | _ -> warn "Received event for something we didn't register for!"
                    ) from.events;
                  token := from.token;
                  Events_from_xapi.broadcast !token;
                done
             )
         with
         | Api_errors.Server_error(code, _) when code = Api_errors.session_invalid ->
           debug "Woken event thread: updating list of event subscriptions"
         | e ->
           debug "Caught %s listening to events from xapi" (string_of_exn e);
           (* Start from scratch *)
           token := "";
           Thread.delay 15.
       done
    )

let success_task queue_name f dbg id =
  let module Client = (val make_client queue_name : XENOPS) in
  finally
    (fun () ->
       let t = Client.TASK.stat dbg id in
       match t.Task.state with
       | Task.Completed r -> f t;r.Task.result
       | Task.Failed x ->
         let exn =
           match Rpcmarshal.unmarshal Errors.error.Rpc.Types.ty x with
           | Ok e -> Xenopsd_error e
           | Error (`Msg m) -> failwith (Printf.sprintf "Internal error unmarshalling error from xenopsd: %s" m)
         in
         let bt = Backtrace.t_of_sexp (Sexplib.Sexp.of_string t.Task.backtrace) in
         Backtrace.add exn bt;
         raise exn
       | Task.Pending _ -> failwith "task pending"
    ) (fun () -> Client.TASK.destroy dbg id)

(* Catch any uncaught xenops exceptions and transform into the most relevant XenAPI error.
   We do not want a XenAPI client to see a raw xenopsd error. *)
let transform_xenops_exn ~__context ~vm queue_name f =
  try
    f ()
  with e ->
    Backtrace.is_important e;
    let reraise code params =
      error "Re-raising as %s [ %s ]" code (String.concat "; " params);
      let e' = Api_errors.Server_error(code, params) in
      Backtrace.reraise e e' in
    let internal fmt = Printf.kprintf
        (fun x ->
           reraise Api_errors.internal_error [ x ]
        ) fmt in
    begin match e with
      | Xenopsd_error e' -> begin
        match e' with 
      | Internal_error msg -> internal "xenopsd internal error: %s" msg
      | Already_exists(thing, id) -> internal "Object with type %s and id %s already exists in xenopsd" thing id
      | Does_not_exist(thing, id) -> internal "Object with type %s and id %s does not exist in xenopsd" thing id
      | Unimplemented(fn) -> reraise Api_errors.not_implemented [ fn ]
      | Domain_not_built -> internal "domain has not been built"
      | Invalid_vcpus n -> internal "the maximum number of vcpus configured for this VM is currently: %d" n
      | Bad_power_state(found, expected) ->
        let f x = xenapi_of_xenops_power_state (Some x) |> Record_util.power_state_to_string in
        let found = f found and expected = f expected in
        reraise Api_errors.vm_bad_power_state [ Ref.string_of vm; expected; found ]
      | Failed_to_acknowledge_shutdown_request ->
        reraise Api_errors.vm_failed_shutdown_ack [ Ref.string_of vm ]
      | Failed_to_shutdown(id, timeout) ->
        reraise Api_errors.vm_shutdown_timeout [ vm_of_id ~__context id |> Ref.string_of; string_of_float timeout ]
      | Device_is_connected ->
        internal "Cannot remove device because it is connected to a VM"
      | Device_not_connected ->
        internal "Device is not connected"
      | Device_detach_rejected(cls, id, msg) ->
        reraise Api_errors.device_detach_rejected [ cls; id; msg ]
      | Media_not_ejectable -> internal "the media in this drive cannot be ejected"
      | Media_present -> internal "there is already media in this drive"
      | Media_not_present -> internal "there is no media in this drive"
      | No_bootable_device -> internal "there is no bootable device"
      | Bootloader_error (uuid, msg) ->
        let vm = Db.VM.get_by_uuid ~__context ~uuid in
        reraise Api_errors.bootloader_failed [Ref.string_of vm; msg]
      | Cannot_free_this_much_memory(needed, free) ->
        reraise Api_errors.host_not_enough_free_memory [ Int64.to_string needed; Int64.to_string free ]
      | Vms_failed_to_cooperate vms ->
        let vms' = List.map (fun uuid -> Db.VM.get_by_uuid ~__context ~uuid |> Ref.string_of) vms in
        reraise Api_errors.vms_failed_to_cooperate vms'
      | IO_error -> reraise Api_errors.vdi_io_error ["I/O error saving VM suspend image"]
      | Failed_to_contact_remote_service x -> reraise Api_errors.vm_migrate_contact_remote_service_failed []
      | Hook_failed(script, reason, stdout, i) -> reraise Api_errors.xapi_hook_failed [ script; reason; stdout; i ]
      | Not_enough_memory needed -> internal "there was not enough memory (needed %Ld bytes)" needed
      | Cancelled id ->
        let task =
          try
            TaskHelper.id_to_task_exn (TaskHelper.Xenops (queue_name, id))
          with _ ->
            debug "xenopsd task id %s is not associated with a XenAPI task" id;
            Ref.null in
        reraise Api_errors.task_cancelled [ Ref.string_of task ]
      | Storage_backend_error(code, params) -> reraise code params
      | PCIBack_not_loaded -> internal "pciback has not loaded"
      | Failed_to_start_emulator (uuid, name, msg) ->
        let vm = Db.VM.get_by_uuid ~__context ~uuid in
        reraise Api_errors.failed_to_start_emulator [Ref.string_of vm; name; msg]
      | Ballooning_timeout_before_migration ->
        reraise Api_errors.ballooning_timeout_before_migration [Ref.string_of vm]
      | Unknown_error ->
        internal "Unknown error returned from xenopsd"
      | Failed_to_run_script reason ->
        reraise Api_errors.xenapi_plugin_failure [ reason ]
    end
      | e -> raise e
    end

(* After this function is called, locally-generated events will be reflected
   in the xapi pool metadata. When this function returns we believe that the
   VM state is in 'sync' with xenopsd and the pool master where by 'sync'
   we mean that all changes will eventually be propagated or 'no events lost'.
   This function assumes there is no event suppression going on. This is
   not true for the localhost migration case, but this is safe as the sender
   will synchronise state when it's finished anyway. In the other cases where
   this function is called, the VM is only just starting here, so there
   should not be any other suppression going on. *)

let set_resident_on ~__context ~self =
  let id = id_of_vm ~__context ~self in
  debug "VM %s set_resident_on" id;
  let localhost = Helpers.get_localhost ~__context in
  Helpers.call_api_functions ~__context

    (fun rpc session_id -> XenAPI.VM.atomic_set_resident_on rpc session_id self localhost);
  debug "Signalling xenapi event thread to re-register, and xenopsd events to sync";
  refresh_vm ~__context ~self;
  !trigger_xenapi_reregister ();
  (* Any future XenAPI updates will trigger events, but we might have missed one so: *)
  Xenopsd_metadata.update ~__context ~self

let update_debug_info __context t =
  let task = Context.get_task_id __context in
  let debug_info = List.map (fun (k, v) -> "debug_info:" ^ k, v) t.Task.debug_info in
  List.iter
    (fun (k, v) ->
       try
         Db.Task.add_to_other_config ~__context ~self:task ~key:k ~value:v
       with e ->
         debug "Failed to add %s = %s to task %s: %s" k v (Ref.string_of task) (Printexc.to_string e)
    ) debug_info

let sync_with_task_result __context ?cancellable queue_name x =
  let dbg = Context.string_of_task __context in
  x |> register_task __context ?cancellable queue_name |> wait_for_task queue_name dbg |> unregister_task __context queue_name |> success_task queue_name (update_debug_info __context) dbg

let sync_with_task __context ?cancellable queue_name x = sync_with_task_result __context ?cancellable queue_name x |> ignore

let sync __context queue_name x =
  let dbg = Context.string_of_task __context in
  x |> wait_for_task queue_name dbg |> success_task queue_name (update_debug_info __context) dbg |> ignore

let pause ~__context ~self =
  let queue_name = queue_of_vm ~__context ~self in
  transform_xenops_exn ~__context ~vm:self queue_name
    (fun () ->
       let id = id_of_vm ~__context ~self in
       debug "xenops: VM.pause %s" id;
       let dbg = Context.string_of_task __context in
       let module Client = (val make_client queue_name : XENOPS) in
       Client.VM.pause dbg id |> sync_with_task __context queue_name;
       Events_from_xenopsd.wait queue_name dbg id ();
       Xapi_vm_lifecycle.assert_final_power_state_is ~__context ~self ~expected:`Paused
    )

let unpause ~__context ~self =
  let queue_name = queue_of_vm ~__context ~self in
  transform_xenops_exn ~__context ~vm:self queue_name
    (fun () ->
       let id = id_of_vm ~__context ~self in
       debug "xenops: VM.unpause %s" id;
       let dbg = Context.string_of_task __context in
       let module Client = (val make_client queue_name : XENOPS) in
       Client.VM.unpause dbg id |> sync_with_task __context queue_name;
       Events_from_xenopsd.wait queue_name dbg id ();
       check_power_state_is ~__context ~self ~expected:`Running
    )

let request_rdp ~__context ~self enabled =
  let queue_name = queue_of_vm ~__context ~self in
  transform_xenops_exn ~__context ~vm:self queue_name
    (fun () ->
       let id = id_of_vm ~__context ~self in
       debug "xenops: VM.request_rdp %s %b" id enabled;
       let dbg = Context.string_of_task __context in
       let module Client = (val make_client queue_name : XENOPS) in
       Client.VM.request_rdp dbg id enabled |> sync_with_task __context queue_name;
       Events_from_xenopsd.wait queue_name dbg id ()
    )

let run_script ~__context ~self script =
  let queue_name = queue_of_vm ~__context ~self in
  transform_xenops_exn ~__context ~vm:self queue_name
    (fun () ->
       let id = id_of_vm ~__context ~self in
       debug "xenops: VM.run_script %s %s" id script;
       let dbg = Context.string_of_task __context in
       let module Client = (val make_client queue_name : XENOPS) in
       let r = Client.VM.run_script dbg id script |> sync_with_task_result __context queue_name in
       let r = match r with None -> "" | Some rpc -> Jsonrpc.to_string rpc in
       Events_from_xenopsd.wait queue_name dbg id ();
       r
    )

let set_xenstore_data ~__context ~self xsdata =
  let queue_name = queue_of_vm ~__context ~self in
  transform_xenops_exn ~__context ~vm:self queue_name
    (fun () ->
       let id = id_of_vm ~__context ~self in
       debug "xenops: VM.set_xenstore_data %s" id;
       let dbg = Context.string_of_task __context in
       let module Client = (val make_client queue_name : XENOPS) in
       Client.VM.set_xsdata dbg id xsdata |> sync_with_task __context queue_name;
       Events_from_xenopsd.wait queue_name dbg id ();
    )

let set_vcpus ~__context ~self n =
  let queue_name = queue_of_vm ~__context ~self in
  transform_xenops_exn ~__context ~vm:self queue_name
    (fun () ->
       let id = id_of_vm ~__context ~self in
       debug "xenops: VM.set_vcpus %s" id;
       let dbg = Context.string_of_task __context in
       let module Client = (val make_client queue_name : XENOPS) in
       try
         Client.VM.set_vcpus dbg id (Int64.to_int n) |> sync_with_task __context queue_name;
         Db.VM.set_VCPUs_at_startup ~__context ~self ~value:n;
         let metrics = Db.VM.get_metrics ~__context ~self in
         if metrics <> Ref.null then
           Db.VM_metrics.set_VCPUs_number ~__context ~self:metrics ~value:n;
         Events_from_xenopsd.wait queue_name dbg id ();
       with
       | Xenopsd_error (Invalid_vcpus n) ->
         raise (Api_errors.Server_error(Api_errors.invalid_value, [
             "VCPU values must satisfy: 0 < VCPUs ≤ VCPUs_max";
             string_of_int n
           ]))
    )

let set_shadow_multiplier ~__context ~self target =
  let queue_name = queue_of_vm ~__context ~self in
  transform_xenops_exn ~__context ~vm:self queue_name
    (fun () ->
       let id = id_of_vm ~__context ~self in
       debug "xenops: VM.set_shadow_multiplier %s" id;
       let dbg = Context.string_of_task __context in
       let module Client = (val make_client queue_name : XENOPS) in
       try
         Client.VM.set_shadow_multiplier dbg id target |> sync_with_task __context queue_name;
         Events_from_xenopsd.wait queue_name dbg id ();
       with
       | Xenopsd_error (Not_enough_memory needed) ->
         let host = Db.VM.get_resident_on ~__context ~self in
         let free_mem_b = Memory_check.host_compute_free_memory_with_maximum_compression ~__context ~host None in
         raise (Api_errors.Server_error(Api_errors.host_not_enough_free_memory, [ Int64.to_string needed; Int64.to_string free_mem_b ]))
       | Xenopsd_error (Unimplemented _) ->
         (* The existing behaviour is to ignore this failure *)
         error "VM.set_shadow_multiplier: not supported for PV domains"
    )

let set_memory_dynamic_range ~__context ~self min max =
  let queue_name = queue_of_vm ~__context ~self in
  transform_xenops_exn ~__context ~vm:self queue_name
    (fun () ->
       let id = id_of_vm ~__context ~self in
       debug "xenops: VM.set_memory_dynamic_range %s" id;
       let dbg = Context.string_of_task __context in
       let module Client = (val make_client queue_name : XENOPS) in
       Client.VM.set_memory_dynamic_range dbg id min max |> sync_with_task __context queue_name;
       Events_from_xenopsd.wait queue_name dbg id ()
    )

let maybe_cleanup_vm ~__context ~self =
  let dbg = Context.string_of_task __context in
  let queue_name = queue_of_vm ~__context ~self in
  let id = id_of_vm ~__context ~self in
  if vm_exists_in_xenopsd queue_name dbg id then begin
    warn "Stale VM detected in Xenopsd, flushing outstanding events";
    (* By calling with_events_suppressed we can guarentee that an refresh_vm
       		 * will be called with events enabled and therefore we get Xenopsd into a
       		 * consistent state with Xapi *)
    Events_from_xenopsd.with_suppressed queue_name dbg id (fun _ -> ());
    Xenopsd_metadata.delete ~__context id;
  end

let start ~__context ~self paused force =
  let dbg = Context.string_of_task __context in
  let queue_name = queue_of_vm ~__context ~self in
  let vm_id = id_of_vm ~__context ~self in
  transform_xenops_exn ~__context ~vm:self queue_name (fun () ->
      maybe_cleanup_vm ~__context ~self;
      if vm_exists_in_xenopsd queue_name dbg vm_id then
        raise (Xenopsd_error (Bad_power_state (Running, Halted)));
      (* For all devices which we want xenopsd to manage, set currently_attached = true
         		   so the metadata is pushed. *)
      let empty_vbds_allowed = Helpers.will_have_qemu ~__context ~self in
      let vbds =
        (* xenopsd only manages empty VBDs for HVM guests *)
        let vbds = Db.VM.get_VBDs ~__context ~self in
        if empty_vbds_allowed then vbds else (List.filter (fun self -> not(Db.VBD.get_empty ~__context ~self)) vbds) in
      List.iter (fun self -> Db.VBD.set_currently_attached ~__context ~self ~value:true) vbds;
      List.iter (fun self -> Db.VIF.set_currently_attached ~__context ~self ~value:true) (Db.VM.get_VIFs ~__context ~self);
      List.iter (fun self -> Db.VUSB.set_currently_attached ~__context ~self ~value:true) (Db.VM.get_VUSBs ~__context ~self);

      let module Client = (val make_client queue_name : XENOPS) in
      debug "Sending VM %s configuration to xenopsd" (Ref.string_of self);
      try
        let id = Xenopsd_metadata.push ~__context ~self in
        Xapi_network.with_networks_attached_for_vm ~__context ~vm:self (fun () ->
            info "xenops: VM.start %s" id;
            if not paused then begin
              let vm_start = Client.VM.start dbg id force in
              info "xenops: Queueing VM.unpause %s" id;
              let vm_unpause = Client.VM.unpause dbg id in
              begin
                try
                  sync_with_task __context queue_name vm_start;
                with e ->
                  (* If the VM.start throws an error, clean up the unpause
                     					     which will fail in an irrelevant manor, then reraise
                     					     the original error *)
                  begin
                    try sync __context queue_name vm_unpause with _ -> ()
                  end;
                  raise e
              end;

              (* At this point, the start paused has succeeded. Now
                 					   we _do_ care about any error from unpause *)

              sync_with_task __context queue_name vm_unpause
            end else
              Client.VM.start dbg id force |> sync_with_task __context queue_name);

        set_resident_on ~__context ~self;
        (* set_resident_on syncs both xenopsd and with the xapi event mechanism *)
        check_power_state_is ~__context ~self ~expected:(if paused then `Paused else `Running)
      with e ->
        error "Caught exception starting VM: %s" (string_of_exn e);
        set_resident_on ~__context ~self;
        raise e
    )

let start ~__context ~self paused force =
  let queue_name = queue_of_vm ~__context ~self in
  transform_xenops_exn ~__context ~vm:self queue_name
    (fun () ->
       try
         start ~__context ~self paused force
       with Xenopsd_error (Bad_power_state(found, expected)) as e ->
         Backtrace.is_important e;
         let power_state = function
           | Running -> "Running"
           | Halted -> "Halted"
           | Suspended -> "Suspended"
           | Paused -> "Paused" in
         let exn = Api_errors.Server_error(Api_errors.vm_bad_power_state,
                                           [ Ref.string_of self; power_state found; power_state expected ]) in
         Backtrace.reraise e exn
    )

let reboot ~__context ~self timeout =
  let queue_name = queue_of_vm ~__context ~self in
  transform_xenops_exn ~__context ~vm:self queue_name
    (fun () ->
       assert_resident_on ~__context ~self;
       let id = id_of_vm ~__context ~self in
       let dbg = Context.string_of_task __context in
       maybe_cleanup_vm ~__context ~self;
       (* If Xenopsd no longer knows about the VM after cleanup it was shutdown.
          			   This also means our caches have been removed. *)
       if not (vm_exists_in_xenopsd queue_name dbg id) then
         raise (Xenopsd_error (Bad_power_state (Halted, Running)));
       (* Ensure we have the latest version of the VM metadata before the reboot *)
       Events_from_xapi.wait ~__context ~self;
       info "xenops: VM.reboot %s" id;
       let module Client = (val make_client queue_name : XENOPS ) in
       let () = Pervasiveext.finally
           (fun () ->
              Client.VM.reboot dbg id timeout |> sync_with_task __context queue_name)
           (fun () ->
              Events_from_xenopsd.wait queue_name dbg id ())
       in
       check_power_state_is ~__context ~self ~expected:`Running
    )

let shutdown ~__context ~self timeout =
  let queue_name = queue_of_vm ~__context ~self in
  transform_xenops_exn ~__context ~vm:self queue_name
    (fun () ->
       assert_resident_on ~__context ~self;
       let id = id_of_vm ~__context ~self in
       let dbg = Context.string_of_task __context in
       info "xenops: VM.shutdown %s" id;
       let module Client = (val make_client queue_name : XENOPS ) in
       let () = Pervasiveext.finally
           (fun () ->
              Client.VM.shutdown dbg id timeout |> sync_with_task __context queue_name)
           (fun () ->
              Events_from_xenopsd.wait queue_name dbg id ())
       in
       Xapi_vm_lifecycle.assert_final_power_state_is ~__context ~self ~expected:`Halted;
       (* force_state_reset called from the xenopsd event loop above *)
       if not(Db.VM.get_resident_on ~__context ~self = Ref.null) then
         raise Api_errors.(Server_error(internal_error, [
             Printf.sprintf "shutdown: The VM %s is still resident on the host" (Ref.string_of self)]));

       List.iter
         (fun vbd ->
            if (Db.VBD.get_currently_attached ~__context ~self:vbd) then
              raise Api_errors.(Server_error(internal_error, [
                  Printf.sprintf "shutdown: The VBD %s is still attached to VM %s"
                    (Ref.string_of vbd) (Ref.string_of self)]))
         ) (Db.VM.get_VBDs ~__context ~self)
    )

let suspend ~__context ~self =
  let queue_name = queue_of_vm ~__context ~self in
  transform_xenops_exn ~__context ~vm:self queue_name
    (fun () ->
       assert_resident_on ~__context ~self;
       let id = id_of_vm ~__context ~self in
       let dbg = Context.string_of_task __context in
       let module Client = (val make_client queue_name : XENOPS) in
       let vm_t, state = Client.VM.stat dbg id in
       (* XXX: this needs to be at boot time *)
       let space_needed =
         let ram = Int64.(of_float (to_float vm_t.Vm.memory_static_max *. 1.2 *. 1.05)) in
         let vgpu =
           Db.VM.get_VGPUs ~__context ~self
           |> List.map (fun self -> Db.VGPU.get_type ~__context ~self)
           |> List.map (fun self -> Db.VGPU_type.get_framebuffer_size ~__context ~self)
           |> List.fold_left Int64.add 0L
         in
         Int64.(ram |> add vgpu |> add 104857600L)
       in
       let suspend_SR = Helpers.choose_suspend_sr ~__context ~vm:self in
       let sm_config = [
         Xapi_globs._sm_vm_hint, id;
         (* Fully inflate the VDI if the SR supports thin provisioning *)
         Xapi_globs._sm_initial_allocation, (Int64.to_string space_needed);
       ] in
       Helpers.call_api_functions ~__context
         (fun rpc session_id ->
            let vdi =
              XenAPI.VDI.create ~rpc ~session_id
                ~name_label:"Suspend image"
                ~name_description:"Suspend image"
                ~sR:suspend_SR ~virtual_size:space_needed
                ~sharable:false ~read_only:false ~_type:`suspend
                ~other_config:[] ~xenstore_data:[] ~sm_config ~tags:[] in
            let d = disk_of_vdi ~__context ~self:vdi |> Opt.unbox in
            Db.VM.set_suspend_VDI ~__context ~self ~value:vdi;
            try
              let dbg = Context.string_of_task __context in
              info "xenops: VM.suspend %s to %s" id (d |> rpc_of disk |> Jsonrpc.to_string);
              Client.VM.suspend dbg id d |> sync_with_task __context ~cancellable:false queue_name;
              Events_from_xenopsd.wait queue_name dbg id ();
              Xapi_vm_lifecycle.assert_final_power_state_is ~__context ~self ~expected:`Suspended;
              if not(Db.VM.get_resident_on ~__context ~self = Ref.null) then
                raise Api_errors.(Server_error(internal_error, [
                    Printf.sprintf "suspend: The VM %s is still resident on the host" (Ref.string_of self)]));
            with e ->
              error "Caught exception suspending VM: %s" (string_of_exn e);
              (* If the domain has suspended, we have to shut it down *)
              Events_from_xenopsd.wait queue_name dbg id ();
              if Db.VM.get_power_state ~__context ~self = `Suspended then begin
                info "VM has already suspended; we must perform a hard_shutdown";
                Xapi_vm_lifecycle.force_state_reset ~__context ~self ~value:`Halted;
                !trigger_xenapi_reregister ();
              end else info "VM is still running after failed suspend";
              XenAPI.VDI.destroy ~rpc ~session_id ~self:vdi;
              Db.VM.set_suspend_VDI ~__context ~self ~value:Ref.null;
              raise e
         )
    )

let resume ~__context ~self ~start_paused ~force =
  let dbg = Context.string_of_task __context in
  let queue_name = queue_of_vm ~__context ~self in
  let vm_id = id_of_vm ~__context ~self in
  transform_xenops_exn ~__context ~vm:self queue_name
    (fun () ->
       maybe_cleanup_vm ~__context ~self;
       if vm_exists_in_xenopsd queue_name dbg vm_id then
         raise (Xenopsd_error (Bad_power_state (Running, Suspended)));
       let vdi = Db.VM.get_suspend_VDI ~__context ~self in
       if vdi = Ref.null then begin
         info "VM suspend VDI not found; Performing VM hard_shutdown";
         Xapi_vm_lifecycle.force_state_reset ~__context ~self ~value:`Halted;
         raise Api_errors.(Server_error(vm_has_no_suspend_vdi, ["VM"; Ref.string_of self]))
       end;
       let d = disk_of_vdi ~__context ~self:vdi |> Opt.unbox in
       let module Client = (val make_client queue_name : XENOPS) in
       (* NB we don't set resident_on because we don't want to
          			   modify the VM.power_state, {VBD,VIF}.currently_attached in the
          			   failures cases. This means we must remove the metadata from
          			   xenopsd on failure. *)
       begin try
           Events_from_xenopsd.with_suppressed queue_name dbg vm_id
             (fun () ->
                debug "Sending VM %s configuration to xenopsd" (Ref.string_of self);
                let id = Xenopsd_metadata.push ~__context ~self in
                Xapi_network.with_networks_attached_for_vm ~__context ~vm:self
                  (fun () ->
                     info "xenops: VM.resume %s from %s" id (d |> rpc_of disk |> Jsonrpc.to_string);
                     Client.VM.resume dbg id d |> sync_with_task __context ~cancellable:false queue_name;
                     if not start_paused then begin
                       info "xenops: VM.unpause %s" id;
                       Client.VM.unpause dbg id |> sync_with_task __context ~cancellable:false queue_name;
                     end;
                  )
             )
         with e ->
           error "Caught exception resuming VM: %s" (string_of_exn e);
           let id = id_of_vm ~__context ~self in
           Xenopsd_metadata.delete ~__context id;
           raise e
       end;
       set_resident_on ~__context ~self;
       Db.VM.set_suspend_VDI ~__context ~self ~value:Ref.null;
       (* Clearing vGPU metadata should happen as late as possible
        * to make sure we only do it on a successful resume
        *)
       Xapi_gpumon.clear_vgpu_metadata ~__context ~vm:self;
       Helpers.call_api_functions ~__context
         (fun rpc session_id ->
            XenAPI.VDI.destroy rpc session_id vdi
         );
       check_power_state_is ~__context ~self ~expected:(if start_paused then `Paused else `Running)
    )

let s3suspend ~__context ~self =
  let queue_name = queue_of_vm ~__context ~self in
  transform_xenops_exn ~__context ~vm:self queue_name
    (fun () ->
       let id = id_of_vm ~__context ~self in
       let dbg = Context.string_of_task __context in
       let module Client = (val make_client queue_name : XENOPS) in
       debug "xenops: VM.s3suspend %s" id;
       Client.VM.s3suspend dbg id |> sync_with_task __context queue_name;
       Events_from_xenopsd.wait queue_name dbg id ()
    )

let s3resume ~__context ~self =
  let queue_name = queue_of_vm ~__context ~self in
  transform_xenops_exn ~__context ~vm:self queue_name
    (fun () ->
       let id = id_of_vm ~__context ~self in
       let dbg = Context.string_of_task __context in
       let module Client = (val make_client queue_name : XENOPS) in
       debug "xenops: VM.s3resume %s" id;
       Client.VM.s3resume dbg id |> sync_with_task __context queue_name;
       Events_from_xenopsd.wait queue_name dbg id ()
    )

let md_of_vbd ~__context ~self =
  let vm = Db.VBD.get_VM ~__context ~self in
  MD.of_vbd ~__context ~vm:(Db.VM.get_record ~__context ~self:vm) ~vbd:(Db.VBD.get_record ~__context ~self)

let vbd_plug ~__context ~self =
  let vm = Db.VBD.get_VM ~__context ~self in
  let vm_id = id_of_vm ~__context ~self:vm in
  let queue_name = queue_of_vm ~__context ~self:vm in
  transform_xenops_exn ~__context ~vm queue_name
    (fun () ->
       assert_resident_on ~__context ~self:vm;
       Events_from_xapi.wait ~__context ~self:vm;
       let vbd = md_of_vbd ~__context ~self in
       let dbg = Context.string_of_task __context in
       let module Client = (val make_client queue_name : XENOPS) in
       Events_from_xenopsd.with_suppressed queue_name dbg vm_id (fun () ->
           info "xenops: VBD.add %s.%s" (fst vbd.Vbd.id) (snd vbd.Vbd.id);
           let id = Client.VBD.add dbg vbd in
           info "xenops: VBD.plug %s.%s" (fst vbd.Vbd.id) (snd vbd.Vbd.id);
           Client.VBD.plug dbg id |> sync_with_task __context queue_name;
         );
       if not (Db.VBD.get_currently_attached ~__context ~self) then
         raise Api_errors.(Server_error(internal_error, [
             Printf.sprintf "vbd_plug: Unable to plug VBD %s" (Ref.string_of self)]))
    )

let vbd_unplug ~__context ~self force =
  let vm = Db.VBD.get_VM ~__context ~self in
  let queue_name = queue_of_vm ~__context ~self:vm in
  transform_xenops_exn ~__context ~vm queue_name
    (fun () ->
       assert_resident_on ~__context ~self:vm;
       let vbd = md_of_vbd ~__context ~self in
       let dbg = Context.string_of_task __context in
       let module Client = (val make_client queue_name : XENOPS) in
       begin
         try
           info "xenops: VBD.unplug %s.%s" (fst vbd.Vbd.id) (snd vbd.Vbd.id);
           Client.VBD.unplug dbg vbd.Vbd.id force |> sync_with_task __context queue_name;
         with Xenopsd_error (Device_detach_rejected(_, _, _)) ->
           raise Api_errors.(Server_error(device_detach_rejected, ["VBD"; Ref.string_of self; ""]))
       end;
       Events_from_xenopsd.wait queue_name dbg (fst vbd.Vbd.id) ();
       if (Db.VBD.get_currently_attached ~__context ~self) then
         raise Api_errors.(Server_error(internal_error, [
             Printf.sprintf "vbd_unplug: Unable to unplug VBD %s" (Ref.string_of self)]))
    )

let vbd_eject_hvm ~__context ~self =
  let vm = Db.VBD.get_VM ~__context ~self in
  let queue_name = queue_of_vm ~__context ~self:vm in
  transform_xenops_exn ~__context ~vm queue_name
    (fun () ->
       assert_resident_on ~__context ~self:vm;
       let vbd = md_of_vbd ~__context ~self in
       info "xenops: VBD.eject %s.%s" (fst vbd.Vbd.id) (snd vbd.Vbd.id);
       let dbg = Context.string_of_task __context in
       let module Client = (val make_client queue_name : XENOPS) in
       Client.VBD.eject dbg vbd.Vbd.id |> sync_with_task __context queue_name;
       Events_from_xenopsd.wait queue_name dbg (fst vbd.Vbd.id) ();
       Events_from_xapi.wait ~__context ~self:vm;
       if not (Db.VBD.get_empty ~__context ~self) then
         raise Api_errors.(Server_error(internal_error, [
             Printf.sprintf "vbd_eject_hvm: The VBD %s has not been emptied" (Ref.string_of self)]));
       let vdi = Db.VBD.get_VDI ~__context ~self in
       if not (vdi = Ref.null) then
         raise Api_errors.(Server_error(internal_error, [
             Printf.sprintf "vbd_eject_hvm: The VBD %s is still connected to VDI %s"
               (Ref.string_of self) (Ref.string_of vdi)]))
    )

let vbd_insert_hvm ~__context ~self ~vdi =
  let vm = Db.VBD.get_VM ~__context ~self in
  let queue_name = queue_of_vm ~__context ~self:vm in
  transform_xenops_exn ~__context ~vm queue_name
    (fun () ->
       assert_resident_on ~__context ~self:vm;
       let vbd = md_of_vbd ~__context ~self in
       let d = disk_of_vdi ~__context ~self:vdi |> Opt.unbox in
       info "xenops: VBD.insert %s.%s %s" (fst vbd.Vbd.id) (snd vbd.Vbd.id) (d |> rpc_of disk |> Jsonrpc.to_string);
       let dbg = Context.string_of_task __context in
       let module Client = (val make_client queue_name : XENOPS) in
       Client.VBD.insert dbg vbd.Vbd.id d |> sync_with_task __context queue_name;
       Events_from_xenopsd.wait queue_name dbg (fst vbd.Vbd.id) ();
       Events_from_xapi.wait ~__context ~self:vm;
       if (Db.VBD.get_empty ~__context ~self) then
         raise Api_errors.(Server_error(internal_error, [
             Printf.sprintf "vbd_insert_hvm: The VBD %s is empty" (Ref.string_of self)]));
       let vdi' = Db.VBD.get_VDI ~__context ~self in
       if not (vdi' = vdi) then
         raise Api_errors.(Server_error(internal_error, [
             Printf.sprintf "vbd_insert_hvm: The VBD %s has been connected to the wrong VDI (expected %s, got %s)"
               (Ref.string_of self) (Ref.string_of vdi) (Ref.string_of vdi)]))
    )

let has_qemu ~__context ~vm =
  let dbg = Context.string_of_task __context in
  let id = Db.VM.get_uuid ~__context ~self:vm in
  let queue_name = queue_of_vm ~__context ~self:vm in
  let module Client = (val make_client queue_name : XENOPS) in
  let _, state = Client.VM.stat dbg id in
  state.Vm.domain_type = Domain_HVM

let ejectable ~__context ~self =
  let vm = Db.VBD.get_VM ~__context ~self in
  has_qemu ~__context ~vm

let vbd_eject ~__context ~self =
  if ejectable ~__context ~self
  then vbd_eject_hvm ~__context ~self
  else begin
    vbd_unplug ~__context ~self false;
    Db.VBD.set_empty ~__context ~self ~value:true;
    Db.VBD.set_VDI ~__context ~self ~value:Ref.null;
  end

let vbd_insert ~__context ~self ~vdi =
  if ejectable ~__context ~self
  then vbd_insert_hvm ~__context ~self ~vdi
  else begin
    Db.VBD.set_VDI ~__context ~self ~value:vdi;
    Db.VBD.set_empty ~__context ~self ~value:false;
    vbd_plug ~__context ~self
  end

let md_of_vif ~__context ~self =
  let vm = Db.VIF.get_VM ~__context ~self in
  MD.of_vif ~__context ~vm:(Db.VM.get_record ~__context ~self:vm) ~vif:(self, Db.VIF.get_record ~__context ~self)

let vif_plug ~__context ~self =
  let vm = Db.VIF.get_VM ~__context ~self in
  let vm_id = id_of_vm ~__context ~self:vm in
  let queue_name = queue_of_vm ~__context ~self:vm in
  transform_xenops_exn ~__context ~vm queue_name
    (fun () ->
       assert_resident_on ~__context ~self:vm;
       Events_from_xapi.wait ~__context ~self:vm;
       let vif = md_of_vif ~__context ~self in
       let dbg = Context.string_of_task __context in
       let module Client = (val make_client queue_name : XENOPS) in
       Xapi_network.with_networks_attached_for_vm ~__context ~vm (fun () ->
           Events_from_xenopsd.with_suppressed queue_name dbg vm_id (fun () ->
               info "xenops: VIF.add %s.%s" (fst vif.Vif.id) (snd vif.Vif.id);
               let id = Client.VIF.add dbg vif in
               info "xenops: VIF.plug %s.%s" (fst vif.Vif.id) (snd vif.Vif.id);
               Client.VIF.plug dbg id |> sync_with_task __context queue_name;
             );
         );
       if not (Db.VIF.get_currently_attached ~__context ~self) then
         raise Api_errors.(Server_error(internal_error, [
             Printf.sprintf "vif_plug: Unable to plug VIF %s" (Ref.string_of self)]))
    )

let vif_set_locking_mode ~__context ~self =
  let vm = Db.VIF.get_VM ~__context ~self in
  let queue_name = queue_of_vm ~__context ~self:vm in
  transform_xenops_exn ~__context ~vm queue_name
    (fun () ->
       assert_resident_on ~__context ~self:vm;
       let vif = md_of_vif ~__context ~self in
       info "xenops: VIF.set_locking_mode %s.%s" (fst vif.Vif.id) (snd vif.Vif.id);
       let dbg = Context.string_of_task __context in
       let module Client = (val make_client queue_name : XENOPS) in
       Client.VIF.set_locking_mode dbg vif.Vif.id vif.Vif.locking_mode |> sync_with_task __context queue_name;
       Events_from_xenopsd.wait queue_name dbg (fst vif.Vif.id) ();
    )

let vif_set_pvs_proxy ~__context ~self creating =
  let vm = Db.VIF.get_VM ~__context ~self in
  let queue_name = queue_of_vm ~__context ~self:vm in
  transform_xenops_exn ~__context ~vm queue_name
    (fun () ->
       assert_resident_on ~__context ~self:vm;
       let vif = md_of_vif ~__context ~self in
       let proxy = if creating then vif.Vif.pvs_proxy else None in
       info "xenops: VIF.set_pvs_proxy %s.%s" (fst vif.Vif.id) (snd vif.Vif.id);
       let dbg = Context.string_of_task __context in
       let module Client = (val make_client queue_name : XENOPS) in
       Client.VIF.set_pvs_proxy dbg vif.Vif.id proxy |> sync_with_task __context queue_name;
       Events_from_xenopsd.wait queue_name dbg (fst vif.Vif.id) ();
    )

let vif_unplug ~__context ~self force =
  let vm = Db.VIF.get_VM ~__context ~self in
  let queue_name = queue_of_vm ~__context ~self:vm in
  transform_xenops_exn ~__context ~vm queue_name
    (fun () ->
       assert_resident_on ~__context ~self:vm;
       let vif = md_of_vif ~__context ~self in
       info "xenops: VIF.unplug %s.%s" (fst vif.Vif.id) (snd vif.Vif.id);
       let dbg = Context.string_of_task __context in
       let module Client = (val make_client queue_name : XENOPS) in
       Client.VIF.unplug dbg vif.Vif.id force |> sync_with_task __context queue_name;
       (* We need to make sure VIF.stat still works so: wait before calling VIF.remove *)
       Events_from_xenopsd.wait queue_name dbg (fst vif.Vif.id) ();
       if (Db.VIF.get_currently_attached ~__context ~self) then
         raise Api_errors.(Server_error(internal_error, [
             Printf.sprintf "vif_unplug: Unable to unplug VIF %s" (Ref.string_of self)]))
    )

let vif_move ~__context ~self network =
  let vm = Db.VIF.get_VM ~__context ~self in
  let queue_name = queue_of_vm ~__context ~self:vm in
  transform_xenops_exn ~__context ~vm queue_name
    (fun () ->
       assert_resident_on ~__context ~self:vm;
       let vif = md_of_vif ~__context ~self in
       info "xenops: VIF.move %s.%s" (fst vif.Vif.id) (snd vif.Vif.id);
       let backend = backend_of_vif ~__context ~vif:self in
       match backend with
       | Network.Sriov _ -> raise Api_errors.(Server_error(internal_error, [
         Printf.sprintf "vif_move: Unable to move a network SR-IOV backed VIF %s"
           (Ref.string_of self)]))
       | _ ->
         let dbg = Context.string_of_task __context in
         let module Client = (val make_client queue_name : XENOPS) in
         (* Nb., at this point, the database shows the vif on the new network *)
         Xapi_network.attach_for_vif ~__context ~vif:self ();
         Client.VIF.move dbg vif.Vif.id backend |> sync_with_task __context queue_name;
         Events_from_xenopsd.wait queue_name dbg (fst vif.Vif.id) ();
         if not (Db.VIF.get_currently_attached ~__context ~self) then
           raise Api_errors.(Server_error(internal_error, [
               Printf.sprintf "vif_move: Unable to plug moved VIF %s" (Ref.string_of self)]))
    )

let vif_set_ipv4_configuration ~__context ~self =
  let vm = Db.VIF.get_VM ~__context ~self in
  let queue_name = queue_of_vm ~__context ~self:vm in
  transform_xenops_exn ~__context ~vm queue_name
    (fun () ->
       assert_resident_on ~__context ~self:vm;
       let vif = md_of_vif ~__context ~self in
       info "xenops: VIF.set_ipv4_configuration %s.%s" (fst vif.Vif.id) (snd vif.Vif.id);
       let dbg = Context.string_of_task __context in
       let module Client = (val make_client queue_name : XENOPS) in
       Client.VIF.set_ipv4_configuration dbg vif.Vif.id vif.Vif.ipv4_configuration |> sync_with_task __context queue_name;
       Events_from_xenopsd.wait queue_name dbg (fst vif.Vif.id) ();
    )

let vif_set_ipv6_configuration ~__context ~self =
  let vm = Db.VIF.get_VM ~__context ~self in
  let queue_name = queue_of_vm ~__context ~self:vm in
  transform_xenops_exn ~__context ~vm queue_name
    (fun () ->
       assert_resident_on ~__context ~self:vm;
       let vif = md_of_vif ~__context ~self in
       info "xenops: VIF.set_ipv6_configuration %s.%s" (fst vif.Vif.id) (snd vif.Vif.id);
       let dbg = Context.string_of_task __context in
       let module Client = (val make_client queue_name : XENOPS) in
       Client.VIF.set_ipv6_configuration dbg vif.Vif.id vif.Vif.ipv6_configuration |> sync_with_task __context queue_name;
       Events_from_xenopsd.wait queue_name dbg (fst vif.Vif.id) ();
    )

let task_cancel ~__context ~self =
  try
    let queue_name, id = TaskHelper.task_to_id_exn self |> unwrap in
    let module Client = (val make_client queue_name : XENOPS) in
    let dbg = Context.string_of_task __context in
    info "xenops: TASK.cancel %s" id;
    Client.TASK.cancel dbg id |> ignore; (* it might actually have completed, we don't care *)
    true
  with
  | Not_found -> false
  | Not_a_xenops_task -> false

let md_of_vusb ~__context ~self =
  let vm = Db.VUSB.get_VM ~__context ~self in
  let usb_group = Db.VUSB.get_USB_group ~__context ~self in
  let pusb = Helpers.get_first_pusb ~__context usb_group in
  let pusbr =Db.PUSB.get_record ~__context ~self:pusb in
  MD.of_vusb ~__context ~vm:(Db.VM.get_record ~__context ~self:vm) ~pusb:pusbr

let vusb_unplug_hvm ~__context ~self =
  let vm = Db.VUSB.get_VM ~__context ~self in
  let queue_name = queue_of_vm ~__context ~self:vm in
  transform_xenops_exn ~__context ~vm queue_name
    (fun () ->
       assert_resident_on ~__context ~self:vm;
       let vusb = md_of_vusb ~__context ~self in
       info "xenops: VUSB.unplug %s.%s" (fst vusb.Vusb.id) (snd vusb.Vusb.id);
       let dbg = Context.string_of_task __context in
       let module Client = (val make_client queue_name : XENOPS) in
       Client.VUSB.unplug dbg vusb.Vusb.id |> sync_with_task __context queue_name;
       Events_from_xenopsd.wait queue_name dbg (fst vusb.Vusb.id) ();
       if (Db.VUSB.get_currently_attached ~__context ~self) then
         raise Api_errors.(Server_error(internal_error, [
             Printf.sprintf "vusb_unplug: Unable to unplug VUSB %s" (Ref.string_of self)]))
    )

let vusb_plugable ~__context ~self =
  let vm = Db.VUSB.get_VM ~__context ~self in
  has_qemu ~__context ~vm

let vusb_unplug ~__context ~self =
  if vusb_plugable ~__context ~self then
    vusb_unplug_hvm ~__context ~self
  else
    raise Api_errors.(Server_error(internal_error, [
             Printf.sprintf "vusb_unplug: Unable to unplug vusb %s" (Ref.string_of self)]))<|MERGE_RESOLUTION|>--- conflicted
+++ resolved
@@ -1282,8 +1282,7 @@
          let dbg = Context.string_of_task __context in
          if vm_exists_in_xenopsd queue_name dbg id
          then
-<<<<<<< HEAD
-           let txt = create_metadata ~__context ~self |> Metadata.rpc_of_t |> Jsonrpc.to_string in
+           let txt = create_metadata ~__context ~self |> rpc_of Metadata.t |> Jsonrpc.to_string in
            if Xapi_cache.update_if_changed id txt then begin
              debug "VM %s metadata has changed: updating xenopsd" id;
              info "xenops: VM.import_metadata %s" txt;
@@ -1292,21 +1291,6 @@
              let (_: Vm.id) = Client.VM.import_metadata dbg txt in
              ()
            end)
-=======
-           let txt = create_metadata ~__context ~self |> rpc_of Metadata.t |> Jsonrpc.to_string in
-           begin match Xapi_cache.find_nolock id with
-             | Some old when old = txt -> ()
-             | _ ->
-               debug "VM %s metadata has changed: updating xenopsd" id;
-               info "xenops: VM.import_metadata %s" txt;
-               maybe_persist_md ~__context ~self txt;
-               Xapi_cache.update_nolock id (Some txt);
-               let module Client = (val make_client queue_name : XENOPS) in
-               let (_: Vm.id) = Client.VM.import_metadata dbg txt in
-               ()
-           end
-      )
->>>>>>> 425a5d99
 end
 
 let add_caches id =
