--- conflicted
+++ resolved
@@ -69,9 +69,6 @@
     @ Test_datamodel_utils.tests
     @ Test_psr.tests
     @ Test_context.tests
-<<<<<<< HEAD
+    @ Test_session.tests
     @ Test_repository_helpers.tests
-=======
-    @ Test_session.tests
->>>>>>> 88bac677
     )