(*
 * Copyright (C) 2006-2012 Citrix Systems Inc.
 *
 * This program is free software; you can redistribute it and/or modify
 * it under the terms of the GNU Lesser General Public License as published
 * by the Free Software Foundation; version 2.1 only. with the special
 * exception on linking described in file LICENSE.
 *
 * This program is distributed in the hope that it will be useful,
 * but WITHOUT ANY WARRANTY; without even the implied warranty of
 * MERCHANTABILITY or FITNESS FOR A PARTICULAR PURPOSE.  See the
 * GNU Lesser General Public License for more details.
 *)

open API
open Stdext
open Fun
open OUnit

(* A directory to use for temporary files. *)
let working_area = "/tmp/xapi-test"

(** Utility functions *)
let id (x : 'a) : 'a = x

let skip str = skip_if true str
let make_uuid () = Uuid.string_of_uuid (Uuid.make_uuid ())

let assert_raises_api_error (code : string) ?(args : string list option) (f : unit -> 'a) : unit =
  try
    f ();
    assert_failure (Printf.sprintf "Function didn't raise expected API error %s" code)
  with Api_errors.Server_error (c, a) ->
    assert_equal ~printer:id ~msg:"Function raised unexpected API error" code c;
    match args with
    | None -> ()
    | Some args ->
      assert_equal ~printer:Test_printers.(list string) ~msg:"Function raised API error with unexpected args" args a

let make_localhost ~__context ?(features=Features.all_features) () =
  let host_info = {
    Create_misc.name_label = "test host";
    xen_verstring = "unknown";
    linux_verstring = "something";
    hostname = "localhost";
    uuid = Xapi_inventory.lookup Xapi_inventory._installation_uuid;
    dom0_uuid = Xapi_inventory.lookup Xapi_inventory._control_domain_uuid;
    oem_manufacturer = None;
    oem_model = None;
    oem_build_number = None;
    machine_serial_number = None;
    machine_serial_name = None;
    total_memory_mib = 1024L;
    dom0_static_max = Memory.bytes_of_mib 512L;
    ssl_legacy = false;
  } in

  Dbsync_slave.create_localhost ~__context host_info;
  (* We'd like to be able to call refresh_localhost_info, but
     	   create_misc is giving me too many headaches right now. Do the
     	   simple thing first and just set localhost_ref instead. *)
  (* Dbsync_slave.refresh_localhost_info ~__context host_info; *)
  Xapi_globs.localhost_ref := Helpers.get_localhost ~__context;
  Db.Host.remove_from_software_version ~__context ~self:!Xapi_globs.localhost_ref ~key:"network_backend";
  Db.Host.add_to_software_version ~__context ~self:!Xapi_globs.localhost_ref ~key:"network_backend"
    ~value:(Network_interface.(string_of_kind Openvswitch));
  Create_misc.ensure_domain_zero_records ~__context ~host:!Xapi_globs.localhost_ref host_info;
  Dbsync_master.create_pool_record ~__context;
  let pool = Helpers.get_pool ~__context in
  Db.Pool.set_restrictions ~__context
    ~self:pool
    ~value:(Features.to_assoc_list features)

(** Make a simple in-memory database containing a single host and dom0 VM record. *)
let make_test_database ?(conn=Mock.Database.conn) ?(reuse=false) ?features () =
  let __context = Mock.make_context_with_new_db ~conn ~reuse "mock" in
  Helpers.domain_zero_ref_cache := None;
  make_localhost ~__context ?features ();
  __context

let make_vm ~__context ?(name_label="name_label") ?(name_description="description")
    ?(user_version=1L) ?(is_a_template=false) ?(affinity=Ref.null)
    ?(memory_target=500L) ?(memory_static_max=1000L) ?(memory_dynamic_max=500L)
    ?(memory_dynamic_min=500L) ?(memory_static_min=0L) ?(vCPUs_params=[])
    ?(vCPUs_max=1L) ?(vCPUs_at_startup=1L) ?(actions_after_shutdown=`destroy)
    ?(actions_after_reboot=`restart) ?(actions_after_crash=`destroy)
    ?(pV_bootloader="") ?(pV_kernel="") ?(pV_ramdisk="") ?(pV_args="")
    ?(pV_bootloader_args="") ?(pV_legacy_args="") ?(hVM_boot_policy="BIOS order")
    ?(hVM_boot_params=[]) ?(hVM_shadow_multiplier=1.) ?(platform=[]) ?(pCI_bus="")
    ?(other_config=[]) ?(xenstore_data=[]) ?(recommendations="") ?(ha_always_run=false)
    ?(ha_restart_priority="") ?(tags=[]) ?(blocked_operations=[]) ?(protection_policy=Ref.null)
    ?(is_snapshot_from_vmpp=false) ?(appliance=Ref.null) ?(start_delay=0L)
    ?(snapshot_schedule=Ref.null) ?(is_vmss_snapshot=false)
    ?(shutdown_delay=0L) ?(order=0L) ?(suspend_SR=Ref.null) ?(version=0L)
    ?(generation_id="0:0") ?(hardware_platform_version=0L)
    ?(has_vendor_device=false) ?(has_vendor_device=false) ?(reference_label="")
    ?(domain_type=`hvm) () =
  Xapi_vm.create ~__context ~name_label ~name_description ~user_version ~is_a_template
    ~affinity ~memory_target ~memory_static_max ~memory_dynamic_max ~memory_dynamic_min
    ~memory_static_min ~vCPUs_params ~vCPUs_max ~vCPUs_at_startup ~actions_after_shutdown
    ~actions_after_reboot ~actions_after_crash ~pV_bootloader ~pV_kernel ~pV_ramdisk
    ~pV_args ~pV_bootloader_args ~pV_legacy_args ~hVM_boot_policy ~hVM_boot_params
    ~hVM_shadow_multiplier ~platform ~pCI_bus ~other_config ~xenstore_data ~recommendations
    ~ha_always_run ~ha_restart_priority ~tags ~blocked_operations ~protection_policy
    ~is_snapshot_from_vmpp ~appliance ~start_delay ~shutdown_delay ~order ~suspend_SR
    ~snapshot_schedule ~is_vmss_snapshot
    ~version ~generation_id ~hardware_platform_version ~has_vendor_device ~reference_label
    ~domain_type

let make_host ~__context ?(uuid=make_uuid ()) ?(name_label="host")
    ?(name_description="description") ?(hostname="localhost") ?(address="127.0.0.1")
    ?(external_auth_type="") ?(external_auth_service_name="") ?(external_auth_configuration=[])
    ?(license_params=[]) ?(edition="free") ?(license_server=[]) ?(local_cache_sr=Ref.null) ?(chipset_info=[]) ?(ssl_legacy=false) () =
  Xapi_host.create ~__context ~uuid ~name_label ~name_description ~hostname ~address ~external_auth_type ~external_auth_service_name ~external_auth_configuration ~license_params ~edition ~license_server ~local_cache_sr ~chipset_info ~ssl_legacy

let make_host2 ~__context ?(ref=Ref.make ()) ?(uuid=make_uuid ()) ?(name_label="host")
    ?(name_description="description") ?(hostname="localhost") ?(address="127.0.0.1")
    ?(external_auth_type="") ?(external_auth_service_name="") ?(external_auth_configuration=[])
    ?(license_params=[]) ?(edition="free") ?(license_server=[]) ?(local_cache_sr=Ref.null)
    ?(chipset_info=[]) ?(ssl_legacy=false) () =
  Db.Host.create ~__context ~ref
    ~current_operations:[] ~allowed_operations:[]
    ~software_version:(Xapi_globs.software_version ())
    ~enabled:false
    ~aPI_version_major:Datamodel_common.api_version_major
    ~aPI_version_minor:Datamodel_common.api_version_minor
    ~aPI_version_vendor:Datamodel_common.api_version_vendor
    ~aPI_version_vendor_implementation:Datamodel_common.api_version_vendor_implementation
    ~name_description ~name_label ~uuid ~other_config:[]
    ~capabilities:[]
    ~cpu_configuration:[]
    ~cpu_info:[]
    ~chipset_info
    ~memory_overhead:0L
    ~sched_policy:"credit"
    ~supported_bootloaders:[]
    ~suspend_image_sr:Ref.null ~crash_dump_sr:Ref.null
    ~logging:[] ~hostname ~address ~metrics:Ref.null
    ~license_params ~boot_free_mem:0L
    ~ha_statefiles:[] ~ha_network_peers:[] ~blobs:[] ~tags:[]
    ~external_auth_type
    ~external_auth_service_name
    ~external_auth_configuration
    ~edition ~license_server
    ~bios_strings:[]
    ~power_on_mode:""
    ~power_on_config:[]
    ~local_cache_sr
    ~ssl_legacy
    ~guest_VCPUs_params:[]
    ~display:`enabled
    ~virtual_hardware_platform_versions:[]
    ~control_domain:Ref.null
    ~updates_requiring_reboot:[]
    ~iscsi_iqn:""
    ~multipathing:false;
  ref

let make_pif ~__context ~network ~host ?(device="eth0") ?(mAC="C0:FF:EE:C0:FF:EE") ?(mTU=1500L)
    ?(vLAN=(-1L)) ?(physical=true) ?(ip_configuration_mode=`None) ?(iP="") ?(netmask="")
    ?(gateway="") ?(dNS="") ?(bond_slave_of=Ref.null) ?(vLAN_master_of=Ref.null)
    ?(management=false) ?(other_config=[]) ?(disallow_unplug=false)
    ?(ipv6_configuration_mode=`None) ?(iPv6=[]) ?(ipv6_gateway="") ?(primary_address_type=`IPv4) ?(managed=true)
    ?(properties=["gro", "on"]) () =
  Xapi_pif.pool_introduce ~__context
    ~device ~network ~host ~mAC ~mTU ~vLAN ~physical ~ip_configuration_mode
    ~iP ~netmask ~gateway ~dNS ~bond_slave_of ~vLAN_master_of ~management ~other_config ~disallow_unplug
    ~ipv6_configuration_mode ~iPv6 ~ipv6_gateway ~primary_address_type ~managed ~properties

let make_vlan ~__context ~tagged_PIF ~untagged_PIF ~tag ?(other_config=[]) () =
  Xapi_vlan.pool_introduce ~__context ~tagged_PIF ~untagged_PIF ~tag ~other_config

let make_network_sriov = Xapi_network_sriov.create_internal

let make_bond ~__context ?(ref=Ref.make ()) ?(uuid=make_uuid ()) ~master ?(other_config=[]) ?(primary_slave=Ref.null) ?(mode=`activebackup) ?(properties=[]) () =
  Db.Bond.create ~__context ~ref ~uuid ~master ~other_config ~primary_slave ~mode ~properties ~links_up:0L;
  ref

let make_tunnel = Xapi_tunnel.create_internal

let make_network ~__context ?(name_label="net") ?(name_description="description") ?(mTU=1500L)
    ?(other_config=[]) ?(bridge="xenbr0") ?(managed=true) ?(purpose=[]) () =
  Xapi_network.pool_introduce ~__context ~name_label ~name_description ~mTU ~other_config ~bridge ~managed ~purpose

let make_vif ~__context ?(ref=Ref.make ()) ?(uuid=make_uuid ())
    ?(current_operations=[]) ?(allowed_operations=[]) ?(reserved=false)
    ?(device="") ?(network=Ref.null) ?(vM=Ref.null) ?(mAC="00:00:00:00:00:00")
    ?(mAC_autogenerated=false) ?(mTU=1500L) ?(qos_algorithm_type="")
    ?(qos_algorithm_params=[]) ?(qos_supported_algorithms=[])
    ?(currently_attached=false) ?(status_code=0L) ?(status_detail="")
    ?(runtime_properties=[]) ?(other_config=[]) ?(metrics=Ref.null)
    ?(locking_mode=`unlocked) ?(ipv4_allowed=[]) ?(ipv6_allowed=[])
    ?(ipv4_configuration_mode=`None) ?(ipv4_addresses=[]) ?(ipv4_gateway="")
    ?(ipv6_configuration_mode=`None) ?(ipv6_addresses=[]) ?(ipv6_gateway="") () =
  Db.VIF.create ~__context ~ref ~uuid ~current_operations ~allowed_operations
    ~reserved ~device ~network ~vM ~mAC ~mAC_autogenerated ~mTU
    ~qos_algorithm_type ~qos_algorithm_params ~qos_supported_algorithms
    ~currently_attached ~status_code ~status_detail ~runtime_properties
    ~other_config ~metrics ~locking_mode ~ipv4_allowed ~ipv6_allowed
    ~ipv4_configuration_mode ~ipv4_addresses ~ipv4_gateway
    ~ipv6_configuration_mode ~ipv6_addresses ~ipv6_gateway ~reserved_pci:Ref.null;
  ref

let make_pool ~__context ~master ?(name_label="") ?(name_description="")
    ?(default_SR=Ref.null) ?(suspend_image_SR=Ref.null) ?(crash_dump_SR=Ref.null)
    ?(ha_enabled=false) ?(ha_configuration=[]) ?(ha_statefiles=[])
    ?(ha_host_failures_to_tolerate=0L) ?(ha_plan_exists_for=0L)
    ?(ha_allow_overcommit=false) ?(ha_overcommitted=false) ?(blobs=[]) ?(tags=[])
    ?(gui_config=[]) ?(health_check_config=[]) ?(wlb_url="") ?(wlb_username="") ?(wlb_password=Ref.null)
    ?(wlb_enabled=false) ?(wlb_verify_cert=false) ?(redo_log_enabled=false)
    ?(redo_log_vdi=Ref.null) ?(vswitch_controller="") ?(igmp_snooping_enabled=false) ?(restrictions=[])
    ?(current_operations=[]) ?(allowed_operations=[])
    ?(other_config=[Xapi_globs.memory_ratio_hvm; Xapi_globs.memory_ratio_pv])
    ?(ha_cluster_stack="xhad") ?(guest_agent_config=[]) ?(cpu_info=[]) ?(policy_no_vendor_device=false) ?(live_patching_disabled=false)() =
  let pool_ref = Ref.make () in
  Db.Pool.create ~__context ~ref:pool_ref
    ~uuid:(make_uuid ()) ~name_label ~name_description
    ~master ~default_SR ~suspend_image_SR ~crash_dump_SR ~ha_enabled
    ~ha_configuration ~ha_statefiles ~ha_host_failures_to_tolerate
    ~ha_plan_exists_for ~ha_allow_overcommit ~ha_overcommitted ~blobs ~tags
    ~gui_config ~health_check_config ~wlb_url ~wlb_username ~wlb_password ~wlb_enabled
    ~wlb_verify_cert ~redo_log_enabled ~redo_log_vdi ~vswitch_controller ~igmp_snooping_enabled
    ~current_operations ~allowed_operations
    ~restrictions ~other_config ~ha_cluster_stack ~guest_agent_config ~cpu_info ~policy_no_vendor_device ~live_patching_disabled;
  pool_ref

let default_sm_features = [
  "SR_PROBE", 1L;
  "SR_UPDATE", 1L;
  "VDI_CREATE", 1L;
  "VDI_DELETE", 1L;
  "VDI_ATTACH", 1L;
  "VDI_DETACH", 1L;
  "VDI_UPDATE", 1L;
  "VDI_CLONE", 1L;
  "VDI_SNAPSHOT", 1L;
  "VDI_RESIZE", 1L;
  "VDI_GENERATE_CONFIG", 1L;
  "VDI_RESET_ON_BOOT", 2L;
  "VDI_CONFIG_CBT", 1L;
]

let make_sm ~__context ?(ref=Ref.make ()) ?(uuid=make_uuid ()) ?(_type="sm")
    ?(name_label="") ?(name_description="") ?(vendor="") ?(copyright="")
    ?(version="") ?(required_api_version="") ?(capabilities=[]) ?(features=default_sm_features)
    ?(configuration=[]) ?(other_config=[]) ?(driver_filename="/dev/null")
    ?(required_cluster_stack=[]) () =
  Db.SM.create ~__context ~ref:ref ~uuid ~_type ~name_label ~name_description
    ~vendor ~copyright ~version ~required_api_version ~capabilities ~features
    ~configuration ~other_config ~driver_filename ~required_cluster_stack;
  ref

let make_sr ~__context ?(ref=Ref.make ()) ?(uuid=make_uuid ()) ?(name_label="") ?(name_description="") ?(allowed_operations=[])
    ?(current_operations=[]) ?(virtual_allocation=0L) ?(physical_utilisation=0L) ?(physical_size=0L) ?(_type="sm")
    ?(content_type="") ?(shared=true) ?(other_config=[]) ?(tags=[]) ?(default_vdi_visibility=true)
    ?(sm_config=[]) ?(blobs=[]) ?(local_cache_enabled=false) ?(introduced_by=Ref.make ()) ?(clustered=false)
    ?(is_tools_sr=false)() =
  Db.SR.create ~__context ~ref ~uuid ~name_label ~name_description ~allowed_operations
    ~current_operations ~virtual_allocation ~physical_utilisation ~physical_size ~_type
    ~content_type ~shared ~other_config ~tags ~default_vdi_visibility ~sm_config ~blobs
    ~local_cache_enabled ~introduced_by ~clustered ~is_tools_sr;
  ref

let make_pbd ~__context ?(ref=Ref.make ()) ?(uuid=make_uuid ()) ?(host=Ref.make ()) ?(sR=Ref.make ())
    ?(device_config=[]) ?(currently_attached=true) ?(other_config=[]) () =
  Db.PBD.create ~__context ~ref ~uuid ~host ~sR ~device_config ~currently_attached ~other_config;
  ref

let make_vbd ~__context ?(ref=Ref.make ()) ?(uuid=make_uuid ()) ?(allowed_operations=[])
    ?(current_operations=[]) ?(vM=Ref.make ()) ?(vDI=Ref.make ()) ?(device="")
    ?(userdevice="") ?(bootable=true) ?(mode=`RW) ?(_type=`Disk)
    ?(unpluggable=false) ?(storage_lock=false) ?(empty=false)
    ?(reserved=false) ?(other_config=[]) ?(currently_attached=false)
    ?(status_code=0L) ?(status_detail="") ?(runtime_properties=[])
    ?(qos_algorithm_type="") ?(qos_algorithm_params=[]) ?(qos_supported_algorithms=[])
    ?(metrics = Ref.make ()) () =
  Db.VBD.create ~__context ~ref ~uuid ~allowed_operations ~current_operations ~vM ~vDI ~device
    ~userdevice ~bootable ~mode ~_type ~unpluggable ~storage_lock ~empty ~reserved ~other_config
    ~currently_attached ~status_code ~status_detail ~runtime_properties ~qos_algorithm_type
    ~qos_algorithm_params ~qos_supported_algorithms ~metrics;
  ref

let make_vdi ~__context ?(ref=Ref.make ()) ?(uuid=make_uuid ()) ?(name_label="")
    ?(name_description="") ?(allowed_operations=[]) ?(current_operations=[]) ?(sR=Ref.make ())
    ?(virtual_size=0L) ?(physical_utilisation=0L) ?(_type=`user) ?(sharable=false) ?(read_only=false)
    ?(other_config=[]) ?(storage_lock=false) ?(location="") ?(managed=false) ?(missing=false)
    ?(parent=Ref.null) ?(xenstore_data=[]) ?(sm_config=[]) ?(is_a_snapshot=false)
    ?(snapshot_of=Ref.null) ?(snapshot_time=API.Date.never) ?(tags=[]) ?(allow_caching=true)
    ?(on_boot=`persist) ?(metadata_of_pool=Ref.make ()) ?(metadata_latest=true) ?(is_tools_iso=false) ?(cbt_enabled=false) () =
  Db.VDI.create ~__context ~ref ~uuid ~name_label ~name_description ~allowed_operations
    ~current_operations ~sR ~virtual_size ~physical_utilisation ~_type ~sharable ~read_only ~other_config
    ~storage_lock ~location ~managed ~missing ~parent ~xenstore_data ~sm_config ~is_a_snapshot ~snapshot_of
    ~snapshot_time ~tags ~allow_caching ~on_boot ~metadata_of_pool ~metadata_latest ~is_tools_iso ~cbt_enabled;
  ref

let make_pci ~__context ?(ref=Ref.make ()) ?(uuid=make_uuid ()) ?(class_id="")
    ?(class_name="") ?(vendor_id="") ?(vendor_name="") ?(device_id="")
    ?(device_name="") ?(host=Ref.null) ?(pci_id="0000:00:00.0") ?(functions=0L)
    ?(physical_function=Ref.null) ?(dependencies=[]) ?(other_config=[]) ?(subsystem_vendor_id="")
    ?(subsystem_vendor_name="") ?(subsystem_device_id="")
    ?(subsystem_device_name="") ?(driver_name="")
    ?(scheduled_to_be_attached_to=Ref.null) () =
  Db.PCI.create ~__context ~ref ~uuid ~class_id ~class_name ~vendor_id
    ~vendor_name ~device_id ~device_name ~host ~pci_id ~functions ~physical_function
    ~dependencies ~other_config ~subsystem_vendor_id ~subsystem_vendor_name
    ~subsystem_device_id ~driver_name ~subsystem_device_name ~scheduled_to_be_attached_to;
  ref

let make_pgpu ~__context ?(ref=Ref.make ()) ?(uuid=make_uuid ()) ?(pCI=Ref.null)
    ?(gPU_group=Ref.null) ?(host=Ref.null) ?(other_config=[])
    ?(size=Constants.pgpu_default_size)
    ?(supported_VGPU_types=[]) ?(enabled_VGPU_types=[])
    ?(supported_VGPU_max_capacities=[]) ?(dom0_access=`enabled)
    ?(is_system_display_device=false) () =
  Db.PGPU.create ~__context ~ref ~uuid ~pCI ~gPU_group
    ~host ~other_config ~size ~supported_VGPU_max_capacities ~dom0_access
    ~is_system_display_device ~compatibility_metadata:[];
  Db.PGPU.set_supported_VGPU_types ~__context ~self:ref
    ~value:supported_VGPU_types;
  Db.PGPU.set_enabled_VGPU_types ~__context ~self:ref
    ~value:enabled_VGPU_types;
  ref

let make_gpu_group ~__context ?(ref=Ref.make ()) ?(uuid=make_uuid ())
    ?(name_label="") ?(name_description="") ?(gPU_types=[]) ?(other_config=[])
    ?(allocation_algorithm=`depth_first) () =
  Db.GPU_group.create ~__context ~ref ~uuid ~name_label ~name_description
    ~gPU_types ~other_config ~allocation_algorithm;
  ref

let make_vgpu ~__context
    ?(ref=Ref.make ())
    ?(uuid=make_uuid ())
    ?(vM=Ref.null)
    ?(gPU_group=Ref.null)
    ?(device="0")
    ?(currently_attached=false)
    ?(other_config=[])
    ?(_type=Ref.null)
    ?(resident_on=Ref.null)
    ?(scheduled_to_be_resident_on=Ref.null)
    ?(compatibility_metadata=[])
    () =
  Db.VGPU.create ~__context
    ~ref ~uuid ~vM ~gPU_group ~device ~currently_attached
    ~other_config ~_type ~resident_on ~scheduled_to_be_resident_on
    ~compatibility_metadata
    ;
  ref

let make_vgpu_type ~__context ?(ref=Ref.make ()) ?(uuid=make_uuid ())
    ?(vendor_name="") ?(model_name="") ?(framebuffer_size=0L) ?(max_heads=0L)
    ?(max_resolution_x=0L) ?(max_resolution_y=0L) ?(size=0L)
    ?(internal_config=[]) ?(implementation=`passthrough)
    ?(identifier="") ?(experimental=false) () =
  Db.VGPU_type.create ~__context ~ref ~uuid ~vendor_name ~model_name
    ~framebuffer_size ~max_heads ~max_resolution_x ~max_resolution_y ~size
    ~internal_config ~implementation ~identifier ~experimental;
  ref

let make_pvs_site ~__context ?(ref=Ref.make ()) ?(uuid=make_uuid ())
    ?(name_label="") ?(name_description="") ?(pVS_uuid="") ?(cache_storage=[]) () =
  Db.PVS_site.create ~__context ~ref ~uuid ~name_label ~name_description
    ~pVS_uuid ~cache_storage;
  ref

let make_pvs_proxy ~__context ?(ref=Ref.make ()) ?(uuid=make_uuid ())
    ?(site=Ref.null) ?(vIF=Ref.null)
    ?(currently_attached=false) ?(status=`stopped) () =
  Db.PVS_proxy.create ~__context
    ~ref ~uuid ~site ~vIF ~currently_attached ~status;
  ref

let make_pvs_server ~__context ?(ref=Ref.make ()) ?(uuid=make_uuid ())
    ?(addresses=[]) ?(first_port=1L) ?(last_port=65535L) ?(site=Ref.null) () =
  Db.PVS_server.create ~__context
    ~addresses ~ref ~uuid ~first_port ~last_port ~site;
  ref

let make_pvs_cache_storage ~__context ?(ref=Ref.make ()) ?(uuid=make_uuid ())
    ?(host=Ref.null) ?(sR=Ref.null) ?(site=Ref.null) ?(size=0L) ?(vDI=Ref.null) () =
  Db.PVS_cache_storage.create ~__context
    ~ref ~uuid ~host ~sR ~site ~size ~vDI;
  ref

let make_pool_update ~__context
    ?(ref=Ref.make ())
    ?(uuid=make_uuid ())
    ?(name_label="")
    ?(name_description="")
    ?(version="")
    ?(installation_size=0L)
    ?(key="")
    ?(after_apply_guidance=[])
    ?(enforce_homogeneity=false)
    ?(other_config=[])
    ?(vdi=Ref.null) () =
  let update_info = Xapi_pool_update.
    { uuid
    ; name_label
    ; name_description
    ; version
    ; key
    ; installation_size
    ; after_apply_guidance
    ; other_config
    ; enforce_homogeneity
    } in
  Xapi_pool_update.create_update_record ~__context ~update:ref ~update_info ~vdi;
  ref

let make_session ~__context ?(ref=Ref.make ()) ?(uuid=make_uuid ()) ?(this_host=Ref.null) ?(this_user=Ref.null) ?(last_active=API.Date.never) ?(pool=false) ?(other_config=[]) ?(is_local_superuser=false) ?(subject=Ref.null) ?(validation_time=API.Date.never) ?(auth_user_sid="") ?(auth_user_name="") ?(rbac_permissions=[]) ?(parent=Ref.null) ?(originator="test") () =
  Db.Session.create ~__context ~ref ~uuid ~this_host ~this_user ~last_active ~pool ~other_config ~is_local_superuser ~subject ~validation_time ~auth_user_sid ~auth_user_name ~rbac_permissions ~parent ~originator;
  ref

(** Returns a [(rpc, session_id)] pair that can be passed to the
    functions within the [Client] module to make XenAPI calls. The
    calls can only succeed if they get forwarded to the local host
    by the message forwarding layer. Forwarding to slaves does not
    work in unit tests. *)
let make_client_params ~__context =
  let req = Xmlrpc_client.xmlrpc ~version:"1.1" "/" in
  let rpc = Api_server.Server.dispatch_call req Unix.stdout in
  let session_id =
    let session_id = Ref.make () in
    let now = Stdext.Date.of_float (Unix.time ()) in
    let _: _ API.Ref.t = make_session ~__context ~ref:session_id ~this_host:(Helpers.get_localhost ~__context) ~last_active:now ~is_local_superuser:true ~validation_time:now ~auth_user_name:"root" ~originator:"test" () in
    session_id
  in
  (rpc, session_id)

<<<<<<< HEAD
let create_physical_pif ~__context ~host ?network ?(bridge="xapi0") ?(managed=true) () =
  let network = match network with
    | Some network -> network
    | None -> make_network ~__context ~bridge ()
  in
  make_pif ~__context ~network ~host ~managed ()

let create_vlan_pif ~__context ~host ~vlan ~pif ?(bridge="xapi0") ()=
  let network = make_network ~__context ~bridge () in
  let vlan_pif = make_pif ~__context ~network ~host ~vLAN:vlan ~physical:false () in
  let _ = make_vlan ~__context ~tagged_PIF:pif ~untagged_PIF:vlan_pif ~tag:vlan () in
  vlan_pif

let create_tunnel_pif ~__context ~host ~pif ?(bridge="xapi0") () =
  let network = make_network ~__context ~bridge () in
  let tunnel, access_pif = make_tunnel ~__context ~transport_PIF:pif ~network ~host in
  access_pif

let create_sriov_pif ~__context ~pif ?network ?(bridge="xapi0") () =
  let sriov_network = match network with
    | Some network -> network
    | None -> make_network ~__context ~bridge ()
  in
  let physical_rec = Db.PIF.get_record ~__context ~self:pif in
  let sriov, sriov_logical_pif = make_network_sriov ~__context ~physical_PIF:pif ~physical_rec ~network:sriov_network in
  Db.Network_sriov.set_configuration_mode ~__context ~self:sriov ~value:`sysfs;
  sriov_logical_pif

let create_bond_pif ~__context ~host ~members ?(bridge="xapi0") () =
  let network = make_network ~__context ~bridge () in
  let bond_master = make_pif ~__context ~network ~host ~physical:false () in
  let bond = make_bond ~__context ~master:bond_master () in
  List.iter (fun member ->
      Db.PIF.set_bond_slave_of ~__context ~self:member ~value:bond
    ) members;
  bond_master

let mknlist n f =
  let rec aux result = function
    | 0 -> result
    | n ->
      let result = f () :: result in
      aux result (n-1)
  in
  aux [] n

let make_vfs_on_pf ~__context ~pf ~num =
  let rec make_vf num =
    if num > 0L then begin
      let vf = make_pci ~__context ~functions:1L () in
      Db.PCI.set_physical_function ~__context ~self:vf ~value:pf;
      let functions = Db.PCI.get_functions ~__context ~self:pf in
      Db.PCI.set_functions ~__context ~self:pf ~value:(Int64.add functions 1L);
      make_vf (Int64.sub num 1L);
    end
  in
  make_vf num
=======
let make_cluster_host ~__context ?(ref=Ref.make ()) ?(uuid=make_uuid ())
    ?(cluster=Ref.null) ?(host=Ref.null) ?(enabled=true)
    ?(allowed_operations=[]) ?(current_operations=[]) ?(other_config=[]) () =
  Db.Cluster_host.create ~__context ~ref ~uuid ~cluster ~host ~enabled
    ~allowed_operations ~current_operations ~other_config;
  ref

let make_cluster_and_cluster_host ~__context ?(ref=Ref.make ()) ?(uuid=make_uuid ())
    ?(network=Ref.null) ?(cluster_token="") ?(cluster_stack="corosync")
    ?(allowed_operations=[]) ?(current_operations=[]) ?(pool_auto_join=true)
    ?(token_timeout=5000L) ?(token_timeout_coefficient=1000L) ?(cluster_config=[]) 
    ?(other_config=[]) ?(host=Ref.null) () =
  Db.Cluster.create ~__context ~ref ~uuid ~network ~cluster_token
    ~cluster_stack ~allowed_operations ~current_operations ~pool_auto_join
    ~token_timeout ~token_timeout_coefficient ~cluster_config ~other_config;
  let cluster_host_ref = make_cluster_host ~__context ~cluster:ref ~host () in
  ref, cluster_host_ref
>>>>>>> f344beca
<|MERGE_RESOLUTION|>--- conflicted
+++ resolved
@@ -429,7 +429,6 @@
   in
   (rpc, session_id)
 
-<<<<<<< HEAD
 let create_physical_pif ~__context ~host ?network ?(bridge="xapi0") ?(managed=true) () =
   let network = match network with
     | Some network -> network
@@ -487,7 +486,7 @@
     end
   in
   make_vf num
-=======
+
 let make_cluster_host ~__context ?(ref=Ref.make ()) ?(uuid=make_uuid ())
     ?(cluster=Ref.null) ?(host=Ref.null) ?(enabled=true)
     ?(allowed_operations=[]) ?(current_operations=[]) ?(other_config=[]) () =
@@ -504,5 +503,4 @@
     ~cluster_stack ~allowed_operations ~current_operations ~pool_auto_join
     ~token_timeout ~token_timeout_coefficient ~cluster_config ~other_config;
   let cluster_host_ref = make_cluster_host ~__context ~cluster:ref ~host () in
-  ref, cluster_host_ref
->>>>>>> f344beca
+  ref, cluster_host_ref