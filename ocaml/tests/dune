--- conflicted
+++ resolved
@@ -9,11 +9,7 @@
       test_vm_placement test_vm_helpers test_repository test_repository_helpers
       test_ref test_vm_group
       test_livepatch test_rpm test_updateinfo test_storage_smapiv1_wrapper test_storage_quicktest test_observer
-<<<<<<< HEAD
-      test_pool_periodic_update_sync test_tar_ext))
-=======
-      test_pool_periodic_update_sync test_pkg_mgr))
->>>>>>> afe5feca
+      test_pool_periodic_update_sync test_pkg_mgr test_tar_ext))
   (libraries
     alcotest
     angstrom
@@ -83,21 +79,13 @@
 (tests
   (names test_vm_helpers test_vm_placement test_network_sriov test_vdi_cbt
     test_clustering test_pusb test_daemon_manager test_repository test_repository_helpers
-<<<<<<< HEAD
-    test_livepatch test_rpm test_updateinfo test_pool_periodic_update_sync test_tar_ext)
-=======
-    test_livepatch test_rpm test_updateinfo test_pool_periodic_update_sync test_pkg_mgr)
->>>>>>> afe5feca
+    test_livepatch test_rpm test_updateinfo test_pool_periodic_update_sync test_pkg_mgr test_tar_ext)
   (package xapi)
   (modes exe)
   (modules test_vm_helpers test_vm_placement test_network_sriov test_vdi_cbt
     test_event test_clustering test_cluster_host test_cluster test_pusb
     test_daemon_manager test_repository test_repository_helpers test_livepatch test_rpm
-<<<<<<< HEAD
-    test_updateinfo test_pool_periodic_update_sync test_tar_ext)
-=======
-    test_updateinfo test_pool_periodic_update_sync test_pkg_mgr)
->>>>>>> afe5feca
+    test_updateinfo test_pool_periodic_update_sync test_pkg_mgr test_tar_ext)
   (libraries
     alcotest
     bos
