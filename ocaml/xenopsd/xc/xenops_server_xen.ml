(*
 * Copyright (C) Citrix Systems Inc.
 *
 * This program is free software; you can redistribute it and/or modify
 * it under the terms of the GNU Lesser General Public License as published
 * by the Free Software Foundation; version 2.1 only. with the special
 * exception on linking described in file LICENSE.
 *
 * This program is distributed in the hope that it will be useful,
 * but WITHOUT ANY WARRANTY; without even the implied warranty of
 * MERCHANTABILITY or FITNESS FOR A PARTICULAR PURPOSE.  See the
 * GNU Lesser General Public License for more details.
 *)

open Xenops_interface
open Xenops_server_plugin
open Xenops_helpers
open Xenstore
open Xenops_utils
open Xenops_task
open Cancel_utils

module D = Debug.Make (struct let name = service_name end)

open D
module RRDD = Rrd_client.Client
module StringSet = Set.Make (String)

let finally = Xapi_stdext_pervasives.Pervasiveext.finally

(* libxl_internal.h:DISABLE_UDEV_PATH *)
let disable_udev_path = "libxl/disable_udev"

let store_domid = 0

let console_domid = 0

let _device_model = "device-model"

let _xenguest = "xenguest"

let _emu_manager = "emu-manager"

let run cmd args =
  debug "%s %s" cmd (String.concat " " args) ;
  fst (Forkhelpers.execute_command_get_output cmd args)

let choose_alternative kind default platformdata =
  debug "looking for %s in [ %s ]" kind
    (String.concat "; " (List.map (fun (k, v) -> k ^ " : " ^ v) platformdata)) ;
  if List.mem_assoc kind platformdata then
    let x = List.assoc kind platformdata in
    let dir = Filename.concat !Xc_resources.alternatives kind in
    let available = try Array.to_list (Sys.readdir dir) with _ -> [] in
    (* If x has been put in the directory (by root) then it's safe to use *)
    if List.mem x available then
      Filename.concat dir x
    else (
      error "Invalid platform:%s=%s (check execute permissions of %s)" kind x
        (Filename.concat dir x) ;
      default
    )
  else
    default

(* We allow qemu-dm to be overriden via a platform flag *)
let choose_qemu_dm x =
  Device.(
    if List.mem_assoc _device_model x then
      Profile.of_string (List.assoc _device_model x)
    else
      Profile.fallback
  )

(* We allow xenguest to be overriden via a platform flag *)
let choose_xenguest x = choose_alternative _xenguest !Xc_resources.xenguest x

(* We allow emu-manager to be overriden via a platform flag *)
let choose_emu_manager x =
  choose_alternative _emu_manager !Xc_resources.emu_manager x

type xendisk = Storage_interface.xendisk = {
    params: string  (** Put into the "params" key in xenstore *)
  ; extra: (string * string) list
        (** Key-value pairs to be put into the "extra" subdirectory underneath
            the xenstore backend *)
  ; backend_type: string
}
[@@deriving rpcty]

type block_device = Storage_interface.block_device = {
    path: string  (** Path to the block device *)
}
[@@deriving rpcty]

type file = Storage_interface.file = {path: string  (** Path to the raw file *)}
[@@deriving rpcty]

type nbd = Storage_interface.nbd = {uri: string} [@@deriving rpcty]

type implementation = Storage_interface.implementation =
  | XenDisk of xendisk
  | BlockDevice of block_device
  | File of file
  | Nbd of nbd
[@@deriving rpcty]

type qemu_frontend =
  | Empty
  | Name of string (* block device path or bridge name *)
  | Nbd of nbd
  | Device of Device_common.device
[@@deriving rpcty]

type storage_backend = Storage_interface.backend = {
    implementations: implementation list
}
[@@deriving rpcty]

type attached_vdi = {domid: int; attach_info: storage_backend}
[@@deriving rpcty]

module VmExtra = struct
  let domain_config_of_vm vm =
    let open Vm in
    let open Domain in
    match vm.ty with
    | PV _ ->
        X86 {emulation_flags= []}
    | PVinPVH _ ->
        X86 {emulation_flags= emulation_flags_pvh}
    | HVM _ ->
        X86 {emulation_flags= emulation_flags_all}

  (* Known versions of the VM persistent metadata created by xenopsd *)
  let persistent_version_pre_lima = 0

  let persistent_version_lima = 1

  let persistent_version_naples = 2

  (** Extra data we store per VM. The persistent data is preserved when the
      domain is suspended so it can be re-used in the following 'create' which
      is part of 'resume'. *)
  type persistent_t = {
      (* This field indicates the version of the persistent record with which
         the VM started, and it stays constant through xenopsd VM migration,
         resume etc operations until the VM shuts down. *)
      version: int [@default persistent_version_pre_lima]
    ; build_info: Domain.build_info option
    ; ty: Vm.builder_info option
    ; last_start_time: float [@default 0.0]
    ; domain_config: Domain.arch_domainconfig option
    ; nomigrate: bool [@default false]
    ; (* platform:nomigrate at boot time *)
      nested_virt: bool [@default false]
    ; (* platform:nested_virt at boot time *)
      profile: Device.Profile.t option
    ; original_profile: Device.Profile.t option
    ; (* The QEMU profile used when the VM was started *)
      suspend_memory_bytes: int64 [@default 0L]
    ; qemu_vbds: (Vbd.id * (int * qemu_frontend)) list [@default []]
    ; qemu_vifs: (Vif.id * (int * qemu_frontend)) list [@default []]
    ; pci_msitranslate: bool [@default false]
    ; pci_power_mgmt: bool [@default false]
    ; pv_drivers_detected: bool [@default false]
    ; xen_platform: (int * int) option (* (device_id, revision) for QEMU *)
    ; platformdata: (string * string) list [@default []]
  }
  [@@deriving rpcty]

  let default_persistent_t =
    match Rpcmarshal.unmarshal typ_of_persistent_t (Rpc.Dict []) with
    | Ok x ->
        x
    | _ ->
        failwith "Failed to make default_persistent_t"

  type t = {persistent: persistent_t} [@@deriving rpcty]
end

module DB = struct
  include TypedTable (struct
    include VmExtra

    let namespace = "extra"

    type key = string

    let key vm = [vm]
  end)

  (* This function will leave untouched the profile of any VM started with the
     xenopsd persistent record version 1 (or later), and it will revise the
     profile of any qemu-trad VM started with a persistent record without a
     version field (which defaults to version 0) *)
  let revise_profile_qemu_trad vm persistent =
    Device.Profile.
      {
        persistent with
        VmExtra.profile=
          ( match persistent.VmExtra.profile with
          | Some Qemu_trad ->
              debug "vm %s: revised %s->%s" vm Name.qemu_trad
                Name.qemu_upstream_compat ;
              Some Qemu_upstream_compat
          | x ->
              x
          )
      }
    

  let revision_of vm persistent = persistent |> revise_profile_qemu_trad vm
end

(* These updates are local plugin updates, distinct from those that are exposed
   via the UPDATES API *)
let internal_updates = Updates.empty scheduler

let safe_rm xs path =
  debug "xenstore-rm %s" path ;
  try xs.Xs.rm path with _ -> ()

let this_domid ~xs =
  (* If we're in dom0 then no-one will have created the "domid" key. *)
  try int_of_string (xs.Xs.read "domid") with _ -> 0

let uuid_of_string x =
  match Uuid.of_string x with
  | Some x ->
      x
  | None ->
      let msg = Printf.sprintf "string '%s' is not a valid UUID" x in
      error "%s" msg ; failwith msg

let uuid_of_vm vm = uuid_of_string vm.Vm.id

let di_of_uuid ~xc uuid =
  let open Xenctrl in
  match Xenops_helpers.domains_of_uuid ~xc uuid with
  | [] ->
      None
  | [x] ->
      Some x
  | possible ->
      let domid_list =
        String.concat ", " (List.map (fun x -> string_of_int x.domid) possible)
      in
      let uuid' = Uuid.to_string uuid in
      error
        "VM %s: there are %d domains (%s) with the same uuid: one or more have \
         leaked"
        uuid' (List.length possible) domid_list ;
      raise
        (Xenopsd_error
           (Internal_error
              (Printf.sprintf "More than one domain with uuid (%s): %s" uuid'
                 domid_list
              )
           )
        )
  | exception Failure r ->
      raise (Xenopsd_error (Internal_error r))

let domid_of_uuid ~xs uuid =
  (* We don't fully control the domain lifecycle because libxenguest will
     actually destroy a domain on suspend. Therefore we only rely on state in
     xenstore *)
  let dir = Printf.sprintf "/vm/%s/domains" (Uuid.to_string uuid) in
  try
    match
      xs.Xs.directory dir |> List.map int_of_string |> List.sort compare
    with
    | [] ->
        None
    | [x] ->
        Some x
    | xs ->
        let domid_list = String.concat ", " (List.map string_of_int xs) in
        error "More than 1 domain associated with a VM. This is no longer OK!" ;
        raise
          (Xenopsd_error
             (Internal_error
                (Printf.sprintf "More than one domain with uuid (%s): %s"
                   (Uuid.to_string uuid) domid_list
                )
             )
          )
  with _ ->
    error "Failed to read %s: has this domain already been cleaned up?" dir ;
    None

let get_uuid ~xc domid = Domain.get_uuid ~xc domid

let device_kind_of_backend_keys backend_keys =
  try Device_common.vbd_kind_of_string (List.assoc "backend-kind" backend_keys)
  with Not_found -> Device_common.Vbd !Xenopsd.default_vbd_backend_kind

let params_of_backend backend =
  let xendisks, blockdevs, files, nbds =
    Storage_interface.implementations_of_backend backend
  in
  let xenstore_data =
    match xendisks with
    | xendisk :: _ ->
        let backend_kind = xendisk.Storage_interface.backend_type in
        let xenstore_data = xendisk.Storage_interface.extra in
        if List.mem_assoc backend_kind xenstore_data then
          xenstore_data
        else
          ("backend-kind", backend_kind) :: xenstore_data
    | [] ->
        raise
          (Xenopsd_error
             (Internal_error
                ("Could not find XenDisk implementation: "
                ^ (Storage_interface.(rpc_of backend) backend
                  |> Jsonrpc.to_string
                  )
                )
             )
          )
  in
  let params, extra_keys =
    match (blockdevs, files, nbds, xendisks) with
    | {path} :: _, _, _, _ | _, {path} :: _, _, _ ->
        (path, [])
    | _, _, {uri} :: _, xendisk :: _ ->
        (uri, [("qemu-params", xendisk.Storage_interface.params)])
    | _, _, _, xendisk :: _ ->
        ("", [("qemu-params", xendisk.Storage_interface.params)])
    | _ ->
        raise
          (Xenopsd_error
             (Internal_error
                ("Could not find BlockDevice, File, or Nbd implementation: "
                ^ (Storage_interface.(rpc_of backend) backend
                  |> Jsonrpc.to_string
                  )
                )
             )
          )
  in
  (params, xenstore_data, extra_keys)

let create_vbd_frontend ~xc ~xs task frontend_domid vdi =
  let frontend_vm_id = get_uuid ~xc frontend_domid |> Uuid.to_string in
  let backend_vm_id = get_uuid ~xc vdi.domid |> Uuid.to_string in
  match domid_of_uuid ~xs (uuid_of_string backend_vm_id) with
  | None ->
      error
        "VM = %s; domid = %d; Failed to determine domid of backend VM id: %s"
        frontend_vm_id frontend_domid backend_vm_id ;
      raise (Xenopsd_error (Does_not_exist ("domain", backend_vm_id)))
  | Some backend_domid when backend_domid = frontend_domid -> (
      (* There's no need to use a PV disk if we're in the same domain *)
      let _xendisks, blockdevs, files, nbds =
        Storage_interface.implementations_of_backend vdi.attach_info
      in
      match (files, blockdevs, nbds) with
      | {path} :: _, _, _ | _, {path} :: _, _ ->
          Name path
      | _, _, nbd :: _ ->
          Nbd nbd
      | [], [], [] ->
          raise
            (Xenopsd_error
               (Internal_error
                  ("Could not find File, BlockDevice, or Nbd implementation: "
                  ^ (Storage_interface.(rpc_of backend) vdi.attach_info
                    |> Jsonrpc.to_string
                    )
                  )
               )
            )
    )
  | Some backend_domid ->
      let params, xenstore_data, extra_keys =
        params_of_backend vdi.attach_info
      in
      let kind = device_kind_of_backend_keys xenstore_data in
      let t =
        {
          Device.Vbd.mode= Device.Vbd.ReadWrite
        ; device_number= None
        ; (* we don't mind *)
          phystype= Device.Vbd.Phys
        ; params
        ; dev_type= Device.Vbd.Disk
        ; unpluggable= true
        ; protocol= None
        ; kind
        ; extra_backend_keys=
            List.map (fun (k, v) -> ("sm-data/" ^ k, v)) xenstore_data
            @ extra_keys
        ; extra_private_keys= []
        ; backend_domid
        }
      in
      let device =
        Xenops_task.with_subtask task "Vbd.add" (fun () ->
            Device.Vbd.add task ~xc ~xs ~hvm:false t frontend_domid
        )
      in
      Device device

let destroy_vbd_frontend ~xc:_ ~xs task disk =
  match disk with
  | Empty | Name _ | Nbd _ ->
      ()
  | Device device ->
      Xenops_task.with_subtask task "Vbd.clean_shutdown" (fun () ->
          (* Outstanding requests may cause a transient 'refusing to close' but
             this can be safely ignored because we're controlling the frontend
             and all users of it. *)
          Device.Vbd.clean_shutdown_async ~xs device ;
          Device.Vbd.clean_shutdown_wait task ~xs ~ignore_transients:true device
      )

module Storage = struct
  open Storage
  open Storage_interface
  module Client = Storage_client.Client

  let id_of = id_of

  let epoch_begin = epoch_begin

  let epoch_end = epoch_end

  let vm_of_domid = vm_of_domid

  (* We need to deal with driver domains here: *)
  let attach_and_activate ~xc:_ ~xs task vm dp sr vdi read_write =
    let vmdomid = vm_of_domid (domid_of_uuid ~xs (uuid_of_string vm)) in
    let result =
      attach_and_activate ~task ~_vm:vm ~vmdomid ~dp ~sr ~vdi ~read_write
    in
    let backend =
      Xenops_task.with_subtask task
        (Printf.sprintf "Policy.get_backend_vm %s %s %s" vm (Sr.string_of sr)
           (Vdi.string_of vdi)
        )
        (transform_exception (fun () ->
             Client.Policy.get_backend_vm "attach_and_activate" vm sr vdi
         )
        )
    in
    match domid_of_uuid ~xs (uuid_of_string backend) with
    | None ->
        failwith (Printf.sprintf "Driver domain disapppeared: %s" backend)
    | Some domid ->
        {domid; attach_info= result}

  let deactivate = deactivate

  let dp_destroy = dp_destroy

  let get_disk_by_name = get_disk_by_name
end

let print_fork_error f =
  try f ()
  with Forkhelpers.Spawn_internal_error (stderr, stdout, status) as e -> (
    match status with
    | Unix.WEXITED n ->
        error "Forkhelpers.Spawn_internal_error(%s, %s, WEXITED %d)" stderr
          stdout n ;
        raise e
    | Unix.WSIGNALED n ->
        error "Forkhelpers.Spawn_internal_error(%s, %s, WSIGNALED %d)" stderr
          stdout n ;
        raise e
    | Unix.WSTOPPED n ->
        error "Forkhelpers.Spawn_internal_error(%s, %s, WSTOPPED %d)" stderr
          stdout n ;
        raise e
  )

let run_command cmd args =
  debug "running %s %s" cmd (String.concat " " args) ;
  let stdout, _ =
    print_fork_error (fun () -> Forkhelpers.execute_command_get_output cmd args)
  in
  stdout

module NbdClient = struct
  let start_nbd_client ~unix_socket_path ~export_name =
    run_command "/opt/xensource/libexec/nbd_client_manager.py"
      ["connect"; "--path"; unix_socket_path; "--exportname"; export_name]
    |> String.trim

  let stop_nbd_client ~nbd_device =
    run_command "/opt/xensource/libexec/nbd_client_manager.py"
      ["disconnect"; "--device"; nbd_device]
    |> ignore

  let with_nbd_device ~unix_socket_path ~export_name f =
    let nbd_device = start_nbd_client ~unix_socket_path ~export_name in
    finally
      (fun () -> f nbd_device)
      (fun () ->
        try stop_nbd_client ~nbd_device
        with e ->
          warn "ignoring exception while disconnecting nbd-client from %s: %s"
            nbd_device (Printexc.to_string e)
      )

  let with_nbd_device ~nbd =
    let unix_socket_path, export_name = Storage_interface.parse_nbd_uri nbd in
    with_nbd_device ~unix_socket_path ~export_name
end

let with_disk ~xc ~xs task disk write f =
  match disk with
  | Local path ->
      f path
  | VDI path ->
      let open Storage in
      let sr, vdi = get_disk_by_name task path in
      let dp =
        Client.DP.create "with_disk"
          (Printf.sprintf "xenopsd/task/%s" (Xenops_task.id_of_handle task))
      in
      finally
        (fun () ->
          let frontend_domid = this_domid ~xs in
          let frontend_vm = get_uuid ~xc frontend_domid |> Uuid.to_string in
          let vdi =
            attach_and_activate ~xc ~xs task frontend_vm dp sr vdi write
          in
          let device = create_vbd_frontend ~xc ~xs task frontend_domid vdi in
          finally
            (fun () ->
              match device with
              | Empty ->
                  f ""
              | Name path ->
                  f path
              | Device device ->
                  f (Device_common.block_device_of_device device)
              | Nbd nbd ->
                  debug "with_disk: using nbd-client for %s"
                    (Storage_interface.(rpc_of nbd) nbd |> Jsonrpc.to_string) ;
                  NbdClient.with_nbd_device ~nbd f
            )
            (fun () -> destroy_vbd_frontend ~xc ~xs task device)
        )
        (fun () -> dp_destroy task dp)

module Mem = struct
  let wrap f =
    try Some (f ()) with
    | Memory_interface.MemoryError
        (Memory_interface.Cannot_free_this_much_memory (needed, free)) ->
        let needed = Memory.bytes_of_kib needed in
        let free = Memory.bytes_of_kib free in
        error "Cannot free %Ld; only %Ld are available" needed free ;
        raise (Xenopsd_error (Cannot_free_this_much_memory (needed, free)))
    | Memory_interface.MemoryError
        (Memory_interface.Domains_refused_to_cooperate domids) ->
        debug
          "Got error_domains_refused_to_cooperate_code from ballooning daemon" ;
        Xenctrl.with_intf (fun xc ->
            let vms =
              List.map (get_uuid ~xc) domids |> List.map Uuid.to_string
            in
            raise (Xenopsd_error (Vms_failed_to_cooperate vms))
        )
    | Unix.Unix_error (Unix.ECONNREFUSED, "connect", _) ->
        info
          "ECONNREFUSED talking to squeezed: assuming it has been switched off" ;
        None
    | Unix.Unix_error (Unix.ENOENT, "connect", _) ->
        info "ENOENT talking to squeezed: assuming it has never been started" ;
        None

  open Memory_client

  let do_login dbg = wrap (fun () -> Client.login dbg "xenopsd")

  (* Each "login" causes all unused reservations to be freed, therefore we log
     in once *)
  let cached_session_id = ref None

  let cached_session_id_m = Mutex.create ()

  let get_session_id dbg =
    Mutex.execute cached_session_id_m (fun () ->
        match !cached_session_id with
        | Some x ->
            x
        | None ->
            let s = do_login dbg in
            cached_session_id := Some s ;
            s
    )

  (** If we fail to allocate because VMs either failed to co-operate or because
      they are still booting and haven't written their feature-balloon flag then
      retry for a while before finally giving up. In particular this should help
      smooth over the period when VMs are booting and haven't loaded their
      balloon drivers yet. *)
  let retry f =
    let start = Unix.gettimeofday () in
    let interval = 10. in
    let timeout = 60. in
    let rec loop () =
      try f ()
      with
      | ( Memory_interface.MemoryError
            (Memory_interface.Domains_refused_to_cooperate _)
        | Memory_interface.MemoryError
            (Memory_interface.Cannot_free_this_much_memory (_, _)) ) as e
      ->
        let now = Unix.gettimeofday () in
        if now -. start > timeout then
          raise e
        else (
          debug "Sleeping %.0f before retrying" interval ;
          Thread.delay interval ;
          loop ()
        )
    in
    loop ()

  (** Reserve a particular amount of memory and return a reservation id *)
  let reserve_memory_range_exn dbg min max =
    Option.map
      (fun session_id ->
        let reservation_id, reserved_memory =
          retry (fun () ->
              debug "Requesting a host memory reservation between %Ld and %Ld"
                min max ;
              let reservation_id, kib =
                Client.reserve_memory_range dbg session_id min max
              in
              debug "Memory reservation size = %Ld (reservation_id = %s)" kib
                reservation_id ;
              (reservation_id, kib)
          )
        in
        (* Post condition: *)
        assert (reserved_memory >= min) ;
        assert (reserved_memory <= max) ;
        (reserved_memory, (reservation_id, reserved_memory))
      )
      (get_session_id dbg)

  let reserve_memory_range dbg min max : (int64 * (string * int64)) option =
    wrap (fun () -> reserve_memory_range_exn dbg min max) |> Option.join

  (** Delete a reservation given by [reservation_id] *)
  let delete_reservation_exn dbg (reservation_id, _) =
    Option.map
      (fun session_id ->
        debug "delete_reservation %s" reservation_id ;
        Client.delete_reservation dbg session_id reservation_id
      )
      (get_session_id dbg)

  let delete_reservation dbg r =
    let (_ : unit option option) =
      wrap (fun () -> delete_reservation_exn dbg r)
    in
    ()

  (** Reserves memory, passes the id to [f] and cleans up afterwards. If the
      user wants to keep the memory, then call [transfer_reservation_to_domain]. *)
  let with_reservation dbg min max f =
    let amount, id =
      Option.value
        ~default:(min, ("none", min))
        (reserve_memory_range dbg min max)
    in
    try f amount id with e -> delete_reservation dbg id ; raise e

  (** Transfer this 'reservation' to the given domain id *)
  let transfer_reservation_to_domain_exn dbg domid (reservation_id, amount) =
    match get_session_id dbg with
    | Some session_id -> (
      try
        Client.transfer_reservation_to_domain dbg session_id reservation_id
          domid
      with Unix.Unix_error (Unix.ECONNREFUSED, "connect", _) ->
        (* This happens when someone manually runs 'service squeezed stop' *)
        Mutex.execute cached_session_id_m (fun () -> cached_session_id := None) ;
        error
          "Ballooning daemon has disappeared. Manually setting domain maxmem \
           for domid = %d to %Ld KiB"
          domid amount ;
        Xenctrl.with_intf (fun xc -> Xenctrl.domain_setmaxmem xc domid amount)
    )
    | None ->
        info
          "No ballooning daemon. Manually setting domain maxmem for domid = %d \
           to %Ld KiB"
          domid amount ;
        Xenctrl.with_intf (fun xc -> Xenctrl.domain_setmaxmem xc domid amount)

  let transfer_reservation_to_domain dbg domid r =
    let (_ : unit option) =
      wrap (fun () -> transfer_reservation_to_domain_exn dbg domid r)
    in
    ()

  let query_reservation_of_domain dbg domid =
    match get_session_id dbg with
    | Some session_id -> (
      try
        let reservation_id =
          Client.query_reservation_of_domain dbg session_id domid
        in
        debug "Memory reservation_id = %s" reservation_id ;
        reservation_id
      with
      | Unix.Unix_error (Unix.ECONNREFUSED, "connect", _) ->
          error
            "Ballooning daemon has disappeared. Cannot query reservation_id \
             for domid = %d"
            domid ;
          raise Memory_interface.(MemoryError No_reservation)
      | _ ->
          error "Internal error. Cannot query reservation_id for domid = %d"
            domid ;
          raise Memory_interface.(MemoryError No_reservation)
    )
    | None ->
        info "No ballooning daemon. Cannot query reservation_id for domid = %d"
          domid ;
        raise Memory_interface.(MemoryError No_reservation)

  (** After an event which frees memory (eg a domain destruction), perform a
      one-off memory rebalance *)
  let balance_memory dbg = debug "rebalance_memory" ; Client.balance_memory dbg
end

(* We store away the device name so we can lookup devices by name later *)
let _device_id kind = Device_common.string_of_kind kind ^ "-id"

(* Return the xenstore device with [kind] corresponding to [id]

   This is an inefficient operation because xenstore indexes the devices by
   devid, not id, so in order to find an id we need to go through potentially
   all the devids in the tree.

   Therefore, we need to cache the results to decrease the overall xenstore read
   accesses. During VM lifecycle operations, this cache will reduce xenstored
   read accesses from O(n^2) to O(n), where n is the number of VBDs in a VM. *)

module DeviceCache = struct
  module PerVMCache = struct
    include Hashtbl

    let create n = (create n, Mutex.create ())
  end

  include Hashtbl

  let create n = (create n, Mutex.create ())

  let discard (cache, mutex) domid =
    Mutex.execute mutex (fun () ->
        debug "removing device cache for domid %d" domid ;
        remove cache domid
    )

  exception NotFoundIn of string option list

  let get (cache, mutex) fetch_all_f fetch_one_f domid key =
    let domid_cache, domid_mutex =
      Mutex.execute mutex (fun () ->
          if mem cache domid then
            find cache domid
          else
            let domid_cache = PerVMCache.create 16 in
            debug "adding device cache for domid %d" domid ;
            replace cache domid domid_cache ;
            domid_cache
      )
    in
    Mutex.execute domid_mutex (fun () ->
        let refresh_cache () =
          (* expensive *)
          PerVMCache.reset domid_cache ;
          List.iter
            (fun (k, v) -> PerVMCache.replace domid_cache k v)
            (fetch_all_f ())
        in
        ( try
            let cached_value = PerVMCache.find domid_cache (Some key) in
            (* cross-check cached value with original value to verify it is
               up-to-date *)
            let fetched_value = fetch_one_f cached_value in
            if cached_value <> fetched_value then
              (* force refresh of domid cache *)
              refresh_cache ()
          with _ -> (
            try (* attempt to refresh cache *)
                refresh_cache () with _ -> ()
          )
        ) ;
        try PerVMCache.find domid_cache (Some key)
        with _ ->
          let keys =
            try PerVMCache.fold (fun k _ acc -> k :: acc) domid_cache []
            with _ -> []
          in
          raise (NotFoundIn keys)
    )
end

let device_cache = DeviceCache.create 256

let device_by_id _xc xs vm kind id =
  match vm |> uuid_of_string |> domid_of_uuid ~xs with
  | None ->
      debug "VM = %s; does not exist in domain list" vm ;
      raise (Xenopsd_error (Does_not_exist ("domain", vm)))
  | Some frontend_domid -> (
      let fetch_all_from_xenstore_f () =
        (* expensive *)
        let devices = Device_common.list_frontends ~xs frontend_domid in
        let key = _device_id kind in
        let id_of_device device =
          let path = Device_common.get_private_data_path_of_device device in
          try Some (xs.Xs.read (Printf.sprintf "%s/%s" path key))
          with _ -> None
        in
        let ids = List.map id_of_device devices in
        List.combine ids devices
      in
      let fetch_one_from_xenstore_f cached_device =
        let cached_frontend_devid =
          cached_device.Device_common.frontend.Device_common.devid
        in
        let xenstored_device =
          Device_common.list_frontends ~xs ~for_devids:[cached_frontend_devid]
            frontend_domid
        in
        match xenstored_device with [] -> raise Not_found | x :: _ -> x
      in
      try
        DeviceCache.get device_cache fetch_all_from_xenstore_f
          fetch_one_from_xenstore_f frontend_domid id
      with DeviceCache.NotFoundIn ids ->
        debug
          "VM = %s; domid = %d; Device is not active: kind = %s; id = %s; \
           active devices = [ %s ]"
          vm frontend_domid
          (Device_common.string_of_kind kind)
          id
          (String.concat ", " (List.map (Option.value ~default:"None") ids)) ;
        raise (Xenopsd_error Device_not_connected)
    )

(* Extra keys to store in VBD backends to allow us to deactivate VDIs: *)
type backend = disk option [@@deriving rpcty]

let _vdi_id = "vdi-id"

let _dp_id = "dp-id"

module BitSet = struct
  type t = int64

  (** [diff lhs rhs] computes all the features that are present in [lhs] but absent in [rhs] *)
  let diff lhs rhs =
    (* all bits that are present on lhs and missing on rhs:
       = lhs & ~rhs *)
    Int64.(logand lhs (lognot rhs))

  let logor = Int64.logor
end

module Featureset = struct
  (* an array of unsigned 32-bit numbers represented using int64 *)
  type t = int64 array

  (** [zero_pad a b] make arrays same lengths by padding with zeroes on the right *)
  let zero_pad a b =
    if Array.length a = Array.length b then
      (a, b)
    else
      let len = max (Array.length a) (Array.length b) in
      let extend arr =
        Array.append arr (Array.make (len - Array.length arr) 0L)
      in
      (extend a, extend b)

  (** [map2 mapper a b] apply [mapper] elementwise to [a] and [b].
    The featuresets are padded as needed to make them same length *)
  let map2 op a b =
    let a, b = zero_pad a b in
    Array.map2 op a b

  let diff = map2 BitSet.diff

  let logor a b = map2 BitSet.logor a b

  exception InvalidFeatureString of string

  let of_string str =
    let scanf fmt s = Scanf.sscanf s fmt (fun x -> x) in
    try
      String.split_on_char '-' str
      |> (fun lst -> if lst = [""] then [] else lst)
      |> Array.of_list
      |> Array.map (scanf "%08Lx%!")
    with _ -> raise (InvalidFeatureString str)

  let to_string ?(sep = "-") fs =
    fs
    |> Array.map (Printf.sprintf "%08Lx")
    |> Array.to_list
    |> String.concat sep

  (** [pp () featureset] is a suitable converter to be used in %a for featureset. *)
  let pp () =
    (* concat with `:` for easy pasting into `xen-cpuid` to decode *)
    to_string ~sep:":"
end

let debug_featuresets name featureset featureset_max =
  debug "%s Max featureset = %a" name Featureset.pp featureset_max ;
  debug "%s Dynamic set = %a" name Featureset.pp featureset ;

  (* sanity checks: our featureset shouldn't be more than max! *)
  let ours_minus_max = Featureset.diff featureset featureset_max in
  if not @@ Array.for_all (fun x -> Int64.equal x 0L) ours_minus_max then (
    debug "%s (DynamicSet - Max) = %a" name Featureset.pp ours_minus_max ;
    error
      "Our default policy has CPUID features that are not present in Max \
       policy! (see above)" ;
    raise
      (Xenopsd_error
         (Internal_error
            "CPUID default policy has features that are not present in Max \
             policy!"
         )
      )
  ) ;
  debug "%s (Max - Default) = %a" name Featureset.pp
    (Featureset.diff featureset_max featureset)

let get_max_featureset xc name featureset index_max =
  (* The migration-safety policy of max CPUID we can accept *)
  let featureset_max = Xenctrl.get_cpu_featureset xc index_max in

  debug_featuresets name featureset featureset_max ;

  debug "%s MigrationMax = %a" name Featureset.pp featureset_max ;
  featureset_max

module HOST = struct
  include Xenops_server_skeleton.HOST

  let stat_cache = ref None

  let stat' () =
    (* The boot-time CPU info is copied into a file in @ETCDIR@/ in the
       xenservices init script; we use that to generate CPU records from. This
       ensures that if xapi is started after someone has modified dom0's VCPUs
       we don't change out host config... [Important to get this right,
       otherwise pool homogeneity checks fail] *)
    let get_cpuinfo () =
      let cpu_info_file =
        try
          Unix.access !Resources.cpu_info_file [Unix.F_OK] ;
          !Resources.cpu_info_file
        with _ -> "/proc/cpuinfo"
      in
      let in_chan = open_in cpu_info_file in
      let tbl = Hashtbl.create 32 in
      let rec get_lines () =
        let s = input_line in_chan in
        ( try
            let i = String.index s ':' in
            let k = String.trim (String.sub s 0 i) in
            let v =
              if String.length s < i + 2 then
                ""
              else
                String.sub s (i + 2) (String.length s - i - 2)
            in
            Hashtbl.add tbl k v
          with _ -> info "cpuinfo: skipping line [%s]" s
        ) ;
        if s <> "" then get_lines ()
      in
      get_lines () ;
      close_in in_chan ;
      let find key =
        if Hashtbl.mem tbl key then
          Hashtbl.find tbl key
        else
          "unknown"
      in
      ( find "vendor_id"
      , find "model name"
      , find "cpu MHz"
      , find "flags"
      , find "stepping"
      , find "model"
      , find "cpu family"
      )
    in
    let vendor, modelname, speed, flags, stepping, model, family =
      get_cpuinfo ()
    in
    with_xc (fun xc ->
        let open Xenctrl in
        let p = physinfo xc in
        let cpu_count = p.nr_cpus in
        let socket_count =
          p.nr_cpus / (p.threads_per_core * p.cores_per_socket)
        in
        let features = get_cpu_featureset xc Featureset_host in
        (* this is Default policy in Xen's terminology, used on boot for new VMs *)
        let features_pv_host = get_cpu_featureset xc Featureset_pv in
        let features_hvm_host = get_cpu_featureset xc Featureset_hvm in
        (* this is Max policy in Xen's terminology, used for migration checks *)
        let features_hvm =
          get_max_featureset xc "HVM" features_hvm_host
            Xenctrl.Featureset_hvm_max
        in
        let features_pv =
          get_max_featureset xc "PV" features_pv_host Xenctrl.Featureset_pv_max
        in
        let v = version xc in
        let xen_version_string =
          Printf.sprintf "%d.%d%s" v.major v.minor v.extra
        in
        let xen_capabilities = version_capabilities xc in
        let iommu = List.mem CAP_DirectIO p.capabilities in
        let hvm = List.mem CAP_HVM p.capabilities in
        {
          Host.cpu_info=
            {
              Host.cpu_count
            ; socket_count
            ; vendor
            ; speed
            ; modelname
            ; family
            ; model
            ; stepping
            ; flags
            ; features
            ; features_pv
            ; features_hvm
            ; features_hvm_host
            ; features_pv_host
            }
        ; hypervisor=
            {Host.version= xen_version_string; capabilities= xen_capabilities}
        ; chipset_info= {iommu; hvm}
        }
    )

  let stat () =
    match !stat_cache with
    | None ->
        let s = stat' () in
        stat_cache := Some s ;
        s
    | Some s ->
        s

  let get_console_data () =
    with_xc (fun xc ->
        (* There may be invalid XML characters in the buffer, so remove them *)
        let is_printable chr =
          let x = int_of_char chr in
          x = 13 || x = 10 || (x >= 0x20 && x <= 0x7e)
        in
        Xenctrl.readconsolering xc
        |> String.map (fun c -> if not (is_printable c) then ' ' else c)
    )

  let get_total_memory_mib () =
    with_xc (fun xc ->
        let pages_per_mib = 256L in
        Int64.(
          div
            ((Xenctrl.physinfo xc).Xenctrl.total_pages |> of_nativeint)
            pages_per_mib
        )
    )

  let send_debug_keys keys = with_xc (fun xc -> Xenctrl.send_debug_keys xc keys)

  let update_guest_agent_features features =
    let root = "/guest_agent_features" in
    let perms = Xs_protocol.ACL.{owner= 0; other= READ; acl= []} in
    with_xs (fun xs ->
        Xs.transaction xs (fun t ->
            t.Xst.rm root ;
            let write_with_perms key value =
              t.Xst.write key value ; t.Xst.setperms key perms
            in
            write_with_perms root "" ;
            List.iter
              (fun feature ->
                let feature_root = Filename.concat root feature.Host.name in
                let parameters_root =
                  Filename.concat feature_root "parameters"
                in
                write_with_perms feature_root "" ;
                write_with_perms parameters_root "" ;
                write_with_perms
                  (Filename.concat feature_root "licensed")
                  (if feature.Host.licensed then "1" else "0") ;
                List.iter
                  (fun (key, value) ->
                    write_with_perms (Filename.concat parameters_root key) value
                  )
                  feature.Host.parameters
              )
              features
        )
    )
end

let dB_m = Mutex.create ()

let dm_of ~vm =
  Mutex.execute dB_m (fun () ->
      try
        let vmextra = DB.read_exn vm in
        match VmExtra.(vmextra.persistent.profile, vmextra.persistent.ty) with
        | None, Some (PV _ | PVinPVH _) ->
            Device.Profile.Qemu_none
        | None, (Some (HVM _) | None) ->
            Device.Profile.fallback
        | Some x, _ ->
            x
      with _ -> Device.Profile.fallback
  )

module VM = struct
  open Vm

  let will_be_hvm vm = match vm.ty with HVM _ -> true | _ -> false

  let profile_of ~vm =
    if will_be_hvm vm then
      Some (choose_qemu_dm vm.Xenops_interface.Vm.platformdata)
    else
      None

  let dm_of ~vm = dm_of ~vm:vm.Vm.id

  let compute_overhead persistent vcpu_max memory_static_max shadow_multiplier =
    let open VmExtra in
    let static_max_mib = Memory.mib_of_bytes_used memory_static_max in
    let model =
      match persistent.ty with
      | Some (PV _) ->
          Memory.Linux.overhead_mib
      | Some (PVinPVH _) ->
          Memory.PVinPVH.overhead_mib
      | Some (HVM _) ->
          Memory.HVM.overhead_mib
      | None ->
          failwith
            "cannot compute memory overhead: unable to determine domain type"
    in
    model static_max_mib vcpu_max shadow_multiplier |> Memory.bytes_of_mib

  let shutdown_reason = function
    | Reboot ->
        Domain.Reboot
    | PowerOff ->
        Domain.PowerOff
    | Suspend ->
        Domain.Suspend
    | Halt ->
        Domain.Halt
    | S3Suspend ->
        Domain.S3Suspend

  (* We compute our initial target at memory reservation time, done before the
     domain is created. We consume this information later when the domain is
     built. *)
  let set_initial_target ~xs domid initial_target =
    xs.Xs.write
      (Printf.sprintf "/local/domain/%d/memory/initial-target" domid)
      (Int64.to_string initial_target)

  let get_initial_target ~xs domid =
    Int64.of_string
      (xs.Xs.read
         (Printf.sprintf "/local/domain/%d/memory/initial-target" domid)
      )

  let domain_type_path domid =
    Printf.sprintf "/local/domain/%d/domain-type" domid

  let set_domain_type ~xs domid vm =
    let domain_type =
      match vm.ty with
      | HVM _ ->
          "hvm"
      | PV _ ->
          "pv"
      | PVinPVH _ ->
          "pv-in-pvh"
    in
    xs.Xs.write (domain_type_path domid) domain_type

  let get_domain_type ~xs di =
    try
      match xs.Xs.read (domain_type_path di.Xenctrl.domid) with
      | "hvm" ->
          Domain_HVM
      | "pv" ->
          Domain_PV
      | "pv-in-pvh" ->
          Domain_PVinPVH
      | x ->
          warn "domid = %d; Undefined domain type found (%s)" di.Xenctrl.domid x ;
          Domain_undefined
    with Xs_protocol.Enoent _ ->
      (* Fallback for the upgrade case, where the new xs key may not exist *)
      if di.Xenctrl.hvm_guest then
        Domain_HVM
      else
        Domain_PV

  (* Called from a xenops client if it needs to resume a VM that was suspended
     on a pre-xenopsd host. *)
  let generate_state_string vm =
    let open Memory in
    let builder_spec_info =
      match vm.ty with
      | HVM hvm_info ->
          Domain.BuildHVM
            {
              Domain.shadow_multiplier= hvm_info.shadow_multiplier
            ; video_mib= hvm_info.video_mib
            }
      | PV {boot= Direct direct; _} ->
          Domain.BuildPV
            {Domain.cmdline= direct.cmdline; ramdisk= direct.ramdisk}
      | PV {boot= Indirect {devices= []; _}; _} ->
          raise (Xenopsd_error No_bootable_device)
      | PV {boot= Indirect {devices= _ :: _; _}; _} ->
          Domain.BuildPV {Domain.cmdline= ""; ramdisk= None}
      | PVinPVH _ ->
          failwith "This domain type did not exist pre-xenopsd"
    in
    let build_info =
      {
        Domain.memory_max= vm.memory_static_max /// 1024L
      ; memory_target= vm.memory_dynamic_min /// 1024L
      ; kernel= ""
      ; vcpus= vm.vcpu_max
      ; priv= builder_spec_info
      ; has_hard_affinity= vm.scheduler_params.affinity <> []
      }
    in
    VmExtra.
      {
        default_persistent_t with
        build_info= Some build_info
      ; ty= Some vm.ty
      ; (* Earlier than the PV drivers update time, therefore any cached PV
           driver information will be kept. *)
        last_start_time= 0.0
      ; profile= profile_of ~vm
      }
    
    |> rpc_of VmExtra.persistent_t
    |> Jsonrpc.to_string

  let mkints n = List.init n Fun.id

  let generate_create_info ~xc ~xs:_ vm persistent =
    let ty = match persistent.VmExtra.ty with Some ty -> ty | None -> vm.ty in
    let hvm = match ty with HVM _ | PVinPVH _ -> true | PV _ -> false in
    (* XXX add per-vcpu information to the platform data *)
    (* VCPU configuration *)
    let pcpus = Xenctrlext.get_max_nr_cpus xc in
    let all_pcpus = mkints pcpus in
    let all_vcpus = mkints vm.vcpu_max in
    let masks =
      match vm.scheduler_params.affinity with
      | [] ->
          (* Every vcpu can run on every pcpu *)
          List.map (fun _ -> all_pcpus) all_vcpus
      | m :: ms ->
          (* Treat the first as the template for the rest *)
          let defaults = List.map (fun _ -> m) all_vcpus in
          Xapi_stdext_std.Listext.List.take vm.vcpu_max ((m :: ms) @ defaults)
    in
    (* convert a mask into a binary string, one char per pCPU *)
    let bitmap cpus : string =
      let cpus = List.filter (fun x -> x >= 0 && x < pcpus) cpus in
      let result = Bytes.make pcpus '0' in
      List.iter (fun cpu -> Bytes.set result cpu '1') cpus ;
      Bytes.unsafe_to_string result
    in
    let affinity =
      snd
        (List.fold_left
           (fun (idx, acc) mask ->
             ( idx + 1
             , (Printf.sprintf "vcpu/%d/affinity" idx, bitmap mask) :: acc
             )
           )
           (0, []) masks
        )
    in
    let weight =
      vm.scheduler_params.priority
      |> Option.map (fun (w, c) ->
             [("vcpu/weight", string_of_int w); ("vcpu/cap", string_of_int c)]
         )
      |> Option.value ~default:[]
    in
    let vcpus =
      [
        ("vcpu/number", string_of_int vm.vcpu_max)
      ; ( "vcpu/current"
        , string_of_int
            (match vm.ty with PVinPVH _ -> vm.vcpu_max | _ -> vm.vcpus)
        )
      ]
      @ affinity
      @ weight
    in
    let set_generation_id platformdata =
      let key = "generation-id" in
      match vm.generation_id with
      | Some genid ->
          (key, genid) :: List.remove_assoc key platformdata
      | None ->
          platformdata
    in
    let default k v p = if List.mem_assoc k p then p else (k, v) :: p in
    let platformdata =
      persistent.VmExtra.platformdata @ vcpus
      |> default "acpi_s3" "0"
      |> default "acpi_s4" "0"
      |> set_generation_id
    in
    let is_uefi =
      match ty with HVM {firmware= Uefi _; _} -> true | _ -> false
    in
    let pci_passthrough =
      match vm.ty with
      | HVM {pci_passthrough= true; _} ->
          true
      | PV {pci_passthrough= true; _} ->
          true
      | _ ->
          false
    in
    {
      Domain.ssidref= vm.ssidref
    ; hvm
    ; hap= hvm
    ; name= vm.name
    ; xsdata= vm.xsdata
    ; platformdata
    ; bios_strings= vm.bios_strings
    ; has_vendor_device= vm.has_vendor_device
    ; is_uefi
    ; pci_passthrough
    }

  let xen_platform_of ~vm ~vmextra =
    let open VmExtra in
    match List.assoc_opt "device_id" vm.Xenops_interface.Vm.platformdata with
    | Some device_id ->
        (* The revision is always 2 if a device_id is specified *)
        (int_of_string ("0x" ^ device_id), 2)
    | None ->
        (* The device_id is always 1 if it is unspecified *)
        let device_id = 1 in
        (* The revision is usually 1, except for certain cases which require it
           to be set to 2 due to historical incompatibilities (CA-313709) *)
        let revision =
          if
            vmextra.persistent.original_profile = Some Device.Profile.Qemu_trad
            || vmextra.persistent.version >= persistent_version_naples
          then
            1
          else
            2
        in
        (device_id, revision)

  let create_exn task memory_upper_bound vm final_id no_sharept =
    let k = vm.Vm.id in
    with_xc_and_xs (fun xc xs ->
        (* Ensure the DB contains something for this VM - this is to avoid a
           race with the *)
        let _ =
          DB.update k (function
            | Some x ->
                debug "VM = %s; reloading stored domain-level configuration"
                  vm.Vm.id ;
                Some x
            | None ->
                debug
                  "VM = %s; has no stored domain-level configuration, \
                   regenerating"
                  vm.Vm.id ;
                let profile = profile_of ~vm in
                let persistent =
                  VmExtra.
                    {
                      default_persistent_t with
                      (* version 1 and later distinguish VMs started in Lima and
                         later versions of xenopsd from those VMs started in
                         pre-Lima versions that didn't have this version field *)
                      version= VmExtra.persistent_version_naples
                    ; ty= Some vm.ty
                    ; last_start_time= Unix.gettimeofday ()
                    ; domain_config= Some (VmExtra.domain_config_of_vm vm)
                    ; nomigrate=
                        Platform.is_true ~key:"nomigrate"
                          ~platformdata:vm.Xenops_interface.Vm.platformdata
                          ~default:false
                    ; nested_virt=
                        Platform.is_true ~key:"nested-virt"
                          ~platformdata:vm.Xenops_interface.Vm.platformdata
                          ~default:false
                    ; profile
                    ; original_profile= profile
                    ; pci_msitranslate= vm.Vm.pci_msitranslate
                    ; pci_power_mgmt= vm.Vm.pci_power_mgmt
                    ; platformdata= vm.Vm.platformdata
                    }
                  
                in

                Some VmExtra.{persistent}
            )
        in
        let _ =
          DB.update k (fun vmextra ->
              let persistent =
                match vmextra with
                | Some x ->
                    x.VmExtra.persistent
                | None ->
                    failwith "Interleaving problem"
              in
              let shadow_multiplier =
                match vm.Vm.ty with
                | Vm.HVM {Vm.shadow_multiplier= sm; _} ->
                    sm
                | _ ->
                    1.
              in
              let open Memory in
              let overhead_bytes =
                compute_overhead persistent vm.vcpu_max vm.memory_static_max
                  shadow_multiplier
              in
              let resuming = persistent.VmExtra.suspend_memory_bytes <> 0L in
              (* If we are resuming then we know exactly how much memory is
                 needed. If we are live migrating then we will only know an
                 upper bound. If we are starting from scratch then we have a
                 free choice. *)
              let min_bytes, max_bytes =
                match memory_upper_bound with
                | Some x ->
                    debug "VM = %s; using memory_upper_bound = %Ld" vm.Vm.id x ;
                    (x, x)
                | None ->
                    if resuming then (
                      debug "VM = %s; using stored suspend_memory_bytes = %Ld"
                        vm.Vm.id persistent.VmExtra.suspend_memory_bytes ;
                      ( persistent.VmExtra.suspend_memory_bytes
                      , persistent.VmExtra.suspend_memory_bytes
                      )
                    ) else (
                      debug
                        "VM = %s; using memory_dynamic_min = %Ld and \
                         memory_dynamic_max = %Ld"
                        vm.Vm.id vm.memory_dynamic_min vm.memory_dynamic_max ;
                      (vm.memory_dynamic_min, vm.memory_dynamic_max)
                    )
              in
              let min_kib = kib_of_bytes_used (min_bytes +++ overhead_bytes)
              and max_kib = kib_of_bytes_used (max_bytes +++ overhead_bytes) in
              (* XXX: we would like to be able to cancel an in-progress
                 with_reservation *)
              let dbg = Xenops_task.get_dbg task in
              Mem.with_reservation dbg min_kib max_kib
                (fun target_plus_overhead_kib reservation_id ->
                  let domain_config, persistent =
                    match persistent.VmExtra.domain_config with
                    | Some dc ->
                        (dc, persistent)
                    | None ->
                        (* This is the upgraded migration/resume case - we've
                           stored some persistent data but it was before we
                           recorded emulation flags. Let's regenerate them now
                           and store them persistently *)
                        (* Sanity check *)
                        ( match vm.Xenops_interface.Vm.ty with
                        | PVinPVH _ ->
                            failwith
                              "Invalid state! No domain_config persistently \
                               stored for PVinPVH domain"
                        | _ ->
                            ()
                        ) ;
                        let domain_config = VmExtra.domain_config_of_vm vm in
                        let persistent =
                          VmExtra.
                            {persistent with domain_config= Some domain_config}
                          
                        in

                        (domain_config, persistent)
                  in
                  let create_info =
                    generate_create_info ~xc ~xs vm persistent
                  in
                  let domid =
                    Domain.make ~xc ~xs create_info vm.vcpu_max domain_config
                      (uuid_of_vm vm) final_id no_sharept
                  in
                  Mem.transfer_reservation_to_domain dbg domid reservation_id ;
                  let initial_target =
                    let target_plus_overhead_bytes =
                      bytes_of_kib target_plus_overhead_kib
                    in
                    let target_bytes =
                      target_plus_overhead_bytes --- overhead_bytes
                    in
                    min vm.memory_dynamic_max target_bytes
                  in
                  set_initial_target ~xs domid (Int64.div initial_target 1024L) ;
                  (* Log uses of obsolete option *)
                  if vm.suppress_spurious_page_faults then
                    warn
                      "VM = %s; the suppress-spurious-page-faults option is no \
                       longer implemented"
                      vm.Vm.id ;
                  if vm.machine_address_size <> None then
                    warn
                      "VM = %s; the machine-address-size option is no longer \
                       implemented"
                      vm.Vm.id ;
                  for i = 0 to vm.vcpu_max - 1 do
                    Device.Vcpu.add ~xs ~dm:(dm_of ~vm) ~devid:i domid
                      (i < vm.vcpus)
                  done ;
                  set_domain_type ~xs domid vm ;
                  Some VmExtra.{persistent}
              )
          )
        in
        ()
    )

  let create = create_exn

  let on_domain f (task : Xenops_task.task_handle) vm =
    let uuid = uuid_of_vm vm in
    with_xc_and_xs (fun xc xs ->
        match di_of_uuid ~xc uuid with
        | None ->
            raise (Xenopsd_error (Does_not_exist ("domain", vm.Vm.id)))
        | Some di ->
            f xc xs task vm di
    )

  let on_domain_if_exists f (task : Xenops_task.task_handle) vm =
    try on_domain f task vm
    with Xenopsd_error (Does_not_exist ("domain", _)) ->
      debug "Domain for VM %s does not exist: ignoring" vm.Vm.id

  let add vm =
    with_xc_and_xs (fun xc xs ->
        match di_of_uuid ~xc (uuid_of_vm vm) with
        | None ->
            () (* Domain doesn't exist so no setup required *)
        | Some di ->
            debug
              "VM %s exists with domid=%d; checking whether xenstore is intact"
              vm.Vm.id di.Xenctrl.domid ;
            (* Minimal set of keys and values expected by tools like xentop
               (CA-24231) *)
            let minimal_local_kvs =
              [
                ("name", vm.Vm.name)
              ; ("domid", string_of_int di.Xenctrl.domid)
              ; ("vm", "/vm/" ^ vm.Vm.id)
              ; ( "memory/dynamic-min"
                , Int64.(to_string (div vm.Vm.memory_dynamic_min 1024L))
                )
              ; ( "memory/target"
                , Int64.(to_string (div vm.Vm.memory_dynamic_min 1024L))
                )
              ; ( "memory/dynamic-max"
                , Int64.(to_string (div vm.Vm.memory_dynamic_max 1024L))
                )
              ]
              |> List.map (fun (k, v) ->
                     (Printf.sprintf "/local/domain/%d/%s" di.Xenctrl.domid k, v)
                 )
            in
            let minimal_vm_kvs =
              [
                ("uuid", vm.Vm.id)
              ; ("name", vm.Vm.name)
              ; ( Printf.sprintf "domains/%d" di.Xenctrl.domid
                , Printf.sprintf "/local/domain/%d" di.Xenctrl.domid
                )
              ; (Printf.sprintf "domains/%d/create-time" di.Xenctrl.domid, "0")
              ]
              |> List.map (fun (k, v) ->
                     (Printf.sprintf "/vm/%s/%s" vm.Vm.id k, v)
                 )
            in
            List.iter
              (fun (k, v) ->
                if
                  try
                    ignore (xs.Xs.read k) ;
                    false
                  with _ -> true
                then (
                  debug "xenstore-write %s <- %s" k v ;
                  xs.Xs.write k v
                )
              )
              (minimal_local_kvs @ minimal_vm_kvs)
    )

  let rename old_name new_name when' =
    with_xc_and_xs @@ fun xc xs ->
    let rename_domain di =
      debug "Renaming domain %d from %s to %s" di.Xenctrl.domid old_name
        new_name ;
      Xenctrl.domain_sethandle xc di.Xenctrl.domid new_name ;
      ( match when' with
      | Pre_migration ->
          (* Write the key to the destination, if it's written on the origin
             subtree the value will get overwritten by [Domain.move_xstree] *)
          let origin_uuid_path = Printf.sprintf "/vm/%s/origin-uuid" new_name in
          debug "xenstore-write %s <- %s" origin_uuid_path old_name ;
          xs.Xs.write origin_uuid_path old_name
      | Post_migration ->
          let final_uuid_path = Printf.sprintf "/vm/%s/final-uuid" old_name in
          safe_rm xs final_uuid_path
      ) ;
      debug "Moving xenstore tree" ;
      Domain.move_xstree ~xs di.Xenctrl.domid old_name new_name ;
      DB.rename old_name new_name
    in
    Option.iter rename_domain (di_of_uuid ~xc (uuid_of_string old_name))

  let remove vm =
    with_xs (fun xs -> safe_rm xs (Printf.sprintf "/vm/%s" vm.Vm.id)) ;
    (* Best-effort attempt to remove metadata - if VM has been powered off then
       it will have already been deleted by VM.destroy *)
    try DB.remove vm.Vm.id
    with Xenopsd_error (Does_not_exist ("extra", _)) -> ()

  let log_exn_continue msg f x =
    try f x
    with e ->
      debug "Safely ignoring exception: %s while %s" (Printexc.to_string e) msg

  let destroy_device_model =
    on_domain_if_exists (fun _ xs _task vm di ->
        let domid = di.Xenctrl.domid in
        let qemu_domid = this_domid ~xs in
        log_exn_continue "Error stoping device-model, already dead ?"
          (fun () -> Device.Dm.stop ~xs ~qemu_domid ~dm:(dm_of ~vm) domid)
          () ;
        log_exn_continue "Error stoping vncterm, already dead ?"
          (fun () -> Device.PV_Vnc.stop ~xs domid)
          ()
        (* If qemu is in a different domain to storage, detach disks *)
    )

  let destroy =
    on_domain_if_exists (fun xc xs task vm di ->
        finally
          (fun () ->
            let domid = di.Xenctrl.domid in
            let qemu_domid = this_domid ~xs in
            let devices = Device_common.list_frontends ~xs domid in
            let vbds =
              List.filter
                (fun dev ->
                  let open Device_common in
                  match dev.frontend.kind with Vbd _ -> true | _ -> false
                )
                devices
            in
            let dps =
              List.map
                (fun device -> Device.Generic.get_private_key ~xs device _dp_id)
                vbds
            in
            (* Normally we throw-away our domain-level information. If the
               domain has suspended then we preserve it. *)
            if
              di.Xenctrl.shutdown
              && Domain.shutdown_reason_of_int di.Xenctrl.shutdown_code
                 = Domain.Suspend
            then
              debug
                "VM = %s; domid = %d; domain has suspended; preserving \
                 domain-level information"
                vm.Vm.id di.Xenctrl.domid
            else (
              debug
                "VM = %s; domid = %d; will not have domain-level information \
                 preserved"
                vm.Vm.id di.Xenctrl.domid ;
              if DB.exists vm.Vm.id then DB.remove vm.Vm.id
            ) ;
            Domain.destroy task ~xc ~xs ~qemu_domid ~dm:(dm_of ~vm) domid ;
            (* Detach any remaining disks *)
            List.iter
              (fun dp ->
                try Storage.dp_destroy task dp
                with e ->
                  warn "Ignoring exception in VM.destroy: %s"
                    (Printexc.to_string e)
              )
              dps
          )
          (fun () ->
            (* Finally, discard any device caching for the domid destroyed *)
            DeviceCache.discard device_cache di.Xenctrl.domid ;
            Device.(Qemu.SignalMask.unset Qemu.signal_mask di.Xenctrl.domid)
          )
    )

  let pause =
    on_domain (fun xc _ _ _ di ->
        if di.Xenctrl.total_memory_pages = 0n then
          raise (Xenopsd_error Domain_not_built) ;
        Domain.pause ~xc di.Xenctrl.domid
    )

  let unpause =
    on_domain (fun xc _ _ _ di ->
        if di.Xenctrl.total_memory_pages = 0n then
          raise (Xenopsd_error Domain_not_built) ;
        Domain.unpause ~xc di.Xenctrl.domid
    )

  let set_xsdata task vm xsdata =
    on_domain
      (fun _ xs _ _ di -> Domain.set_xsdata ~xs di.Xenctrl.domid xsdata)
      task vm

  let set_vcpus task vm target =
    on_domain
      (fun _ xs _ _ di ->
        let domid = di.Xenctrl.domid in
        (* Returns the instantaneous CPU number from xenstore *)
        let current =
          let n = ref (-1) in
          for i = 0 to vm.Vm.vcpu_max - 1 do
            if Device.Vcpu.status ~xs ~dm:(dm_of ~vm) ~devid:i domid then n := i
          done ;
          !n + 1
        in
        if current > target then
          for (* need to deplug cpus *)
              i = current - 1 downto target do
            Device.Vcpu.set ~xs ~dm:(dm_of ~vm) ~devid:i domid false
          done
        else if current < target then
          for (* need to plug cpus *)
              i = current to target - 1 do
            Device.Vcpu.set ~xs ~dm:(dm_of ~vm) ~devid:i domid true
          done
      )
      task vm

  let set_shadow_multiplier task vm target =
    on_domain
      (fun xc xs _ _ di ->
        if get_domain_type ~xs di = Vm.Domain_PV then
          raise
            (Xenopsd_error (Unimplemented "shadow_multiplier for PV domains")) ;
        let domid = di.Xenctrl.domid in
        let static_max_mib = Memory.mib_of_bytes_used vm.Vm.memory_static_max in
        let newshadow =
          Int64.to_int
            (Memory.HVM.shadow_mib static_max_mib vm.Vm.vcpu_max target)
        in
        let curshadow = Xenctrl.shadow_allocation_get xc domid in
        let needed_mib = newshadow - curshadow in
        debug
          "VM = %s; domid = %d; Domain has %d MiB shadow; an increase of %d \
           MiB requested"
          vm.Vm.id domid curshadow needed_mib ;
        if
          not
            (Domain.wait_xen_free_mem ~xc
               (Int64.mul (Int64.of_int needed_mib) 1024L)
            )
        then (
          error
            "VM = %s; domid = %d; Failed waiting for Xen to free %d MiB: some \
             memory is not properly accounted"
            vm.Vm.id domid needed_mib ;
          raise
            (Xenopsd_error
               (Not_enough_memory (Memory.bytes_of_mib (Int64.of_int needed_mib))
               )
            )
        ) ;
        debug "VM = %s; domid = %d; shadow_allocation_setto %d MiB" vm.Vm.id
          domid newshadow ;
        Xenctrl.shadow_allocation_set xc domid newshadow
      )
      task vm

  let set_memory_dynamic_range task vm min max =
    on_domain
      (fun xc xs _ _ di ->
        let domid = di.Xenctrl.domid in
        Domain.set_memory_dynamic_range ~xc ~xs
          ~min:(Int64.to_int (Int64.div min 1024L))
          ~max:(Int64.to_int (Int64.div max 1024L))
          domid ;
        Mem.balance_memory (Xenops_task.get_dbg task)
      )
      task vm

  let qemu_device_of_vbd_frontend = function
    | Empty ->
        ""
    | Name x ->
        x
    | Nbd Storage_interface.{uri} ->
        uri
    | Device device ->
        Device_common.block_device_of_device device

  (* NB: the arguments which affect the qemu configuration must be saved and
     restored with the VM. *)
  let create_device_model_config vm vmextra vbds vifs vgpus _vusbs =
    match vmextra.VmExtra.persistent with
    | {VmExtra.build_info= None; _} | {VmExtra.ty= None; _} ->
        raise (Xenopsd_error Domain_not_built)
    | {
      VmExtra.build_info= Some build_info
    ; ty= Some ty
    ; VmExtra.qemu_vbds
    ; xen_platform
    ; _
    } -> (
        let make ?(boot_order = "cd") ?(firmware = default_firmware)
            ?(serial = "pty") ?(monitor = "null") ?(nics = []) ?(disks = [])
            ?(vgpus = []) ?(pci_emulations = []) ?(usb = Device.Dm.Disabled)
            ?(parallel = None) ?(acpi = true) ?(video = Cirrus) ?keymap ?vnc_ip
<<<<<<< HEAD
            ?(pci_passthrough = false) ?(hvm = true) ?(video_mib = 4)
            ?(tpm = None) () =
=======
            ?(pci_passthrough = false) ?(video_mib = 4) () =
>>>>>>> ef96b22e
          let video =
            match (video, vgpus) with
            | Cirrus, [] ->
                Device.Dm.Cirrus
            | Standard_VGA, [] ->
                Device.Dm.Std_vga
            | IGD_passthrough GVT_d, [] ->
                Device.Dm.GVT_d
            | Vgpu, [] ->
                raise
                  (Xenopsd_error
                     (Internal_error "Vgpu mode specified but no vGPUs")
                  )
            | Vgpu, vgpus ->
                Device.Dm.Vgpu vgpus
            | _ ->
                raise (Xenopsd_error (Internal_error "Invalid graphics mode"))
          in
          let memory =
            (* This is the same as is passed to xenguest at build time, with
               -mem_max_mib *)
            (* build_info.memory_max is set to static_max_kib in
               build_domain_exn *)
            let static_max_mib =
              Memory.mib_of_kib_used build_info.Domain.memory_max
            in
            Memory.kib_of_mib (Memory.HVM.build_max_mib static_max_mib video_mib)
          in
          let open Device.Dm in
          {
            memory
          ; boot= boot_order
          ; firmware
          ; serial= Some serial
          ; monitor= Some monitor
          ; vcpus= build_info.Domain.vcpus
          ; (* vcpus max *)
            vcpus_current= vm.Vm.vcpus
          ; nics
          ; disks
          ; pci_emulations
          ; usb
          ; parallel
          ; acpi
          ; disp= VNC (video, vnc_ip, true, 0, keymap)
          ; pci_passthrough
          ; video_mib
          ; tpm
          ; xen_platform
          ; extras= []
          }
        in
        let nics =
          List.filter_map
            (fun vif ->
              match vif.Vif.backend with
              | Network.Local b | Network.Remote (_, b) ->
                  Some (vif.Vif.mac, b, vif.Vif.position)
              | Network.Sriov _ ->
                  None
            )
            vifs
        in
        match ty with
        | PV {framebuffer= false; _} ->
            None
        | PV {framebuffer= true; _} | PVinPVH {framebuffer= true; _} ->
            debug
              "Ignoring request for a PV VNC console (would require qemu-trad)" ;
            None
        | PVinPVH {framebuffer= false; _} ->
            None
        | HVM hvm_info ->
            let disks =
              List.filter_map
                (fun vbd ->
                  let id = vbd.Vbd.id in
                  if List.mem_assoc id qemu_vbds then
                    let index, bd = List.assoc id qemu_vbds in
                    let path = qemu_device_of_vbd_frontend bd in
                    match (vbd.Vbd.ty, vbd.mode) with
                    | Vbd.Disk, ReadOnly ->
                        None
                    | Vbd.Disk, _ ->
                        Some (index, path, Device.Dm.Media.Disk)
                    | Vbd.Floppy, _ ->
                        Some (index, path, Floppy)
                    | Vbd.CDROM, _ ->
                        Some (index, path, Cdrom)
                  else
                    None
                )
                vbds
            in
            let usb_enabled =
              try List.assoc "usb" vm.Vm.platformdata = "true"
              with Not_found -> true
            in
            let usb_tablet_enabled =
              try List.assoc "usb_tablet" vm.Vm.platformdata = "true"
              with Not_found -> true
            in
            let usb =
              match (usb_enabled, usb_tablet_enabled) with
              | true, false ->
                  Device.Dm.Enabled []
              | true, true ->
                  Device.Dm.Enabled [("tablet", 2)]
              | false, _ ->
                  Device.Dm.Disabled
            in
            let parallel = List.assoc_opt "parallel" vm.Vm.platformdata in
            Some
              (make ~video_mib:hvm_info.video_mib ~firmware:hvm_info.firmware
                 ~video:hvm_info.video ~acpi:hvm_info.acpi
                 ?serial:hvm_info.serial ?keymap:hvm_info.keymap
                 ?vnc_ip:hvm_info.vnc_ip ~usb ~parallel
                 ~pci_emulations:hvm_info.pci_emulations
                 ~pci_passthrough:hvm_info.pci_passthrough
                 ~boot_order:hvm_info.boot_order ~nics ~disks ~vgpus
                 ~tpm:hvm_info.tpm ()
              )
      )

  let clean_memory_reservation task domid =
    try
      let dbg = Xenops_task.get_dbg task in
      let reservation_id = Mem.query_reservation_of_domain dbg domid in
      Mem.delete_reservation dbg (reservation_id, None)
    with Memory_interface.MemoryError Memory_interface.No_reservation ->
      error
        "Please check if memory reservation for domain %d is present, if so \
         manually remove it"
        domid

  let build_domain_exn xc xs domid task vm _vbds _vifs vgpus _vusbs extras force
      =
    let open Memory in
    let initial_target = get_initial_target ~xs domid in
    let static_max_kib = vm.memory_static_max /// 1024L in
    let static_max_mib = static_max_kib /// 1024L in
    let make_build_info kernel priv =
      {
        Domain.memory_max= static_max_kib
      ; memory_target= initial_target
      ; kernel
      ; vcpus= vm.vcpu_max
      ; priv
      ; has_hard_affinity= vm.scheduler_params.affinity <> []
      }
    in
    debug "static_max_mib=%Ld" static_max_mib ;
    let pvinpvh_xen_cmdline =
      let base =
        try List.assoc "pvinpvh-xen-cmdline" vm.Vm.platformdata
        with Not_found -> !Xenopsd.pvinpvh_xen_cmdline
      in
      let shim_mem =
        let shim_mib =
          match List.assoc_opt "shim_mib" vm.Vm.platformdata with
          | None ->
              PVinPVH_memory_model_data.shim_mib static_max_mib
          | Some n -> (
            try Int64.of_string n
            with _ ->
              warn "ignoring shim_mib=%s" n ;
              PVinPVH_memory_model_data.shim_mib static_max_mib
          )
        in
        Printf.sprintf "shim_mem=%LdM" shim_mib
      in
      String.concat " " [base; shim_mem]
    in
    (* We should prevent leaking files in our filesystem *)
    let kernel_to_cleanup = ref None in
    finally
      (fun () ->
        let build_info, timeoffset =
          match vm.ty with
          | HVM hvm_info ->
              let builder_spec_info =
                Domain.BuildHVM
                  {
                    Domain.shadow_multiplier= hvm_info.shadow_multiplier
                  ; video_mib= hvm_info.video_mib
                  }
              in
              ( make_build_info !Resources.hvmloader builder_spec_info
              , hvm_info.timeoffset
              )
          | PV {boot= Direct direct; _} ->
              let builder_spec_info =
                Domain.BuildPV
                  {Domain.cmdline= direct.cmdline; ramdisk= direct.ramdisk}
              in
              (make_build_info direct.kernel builder_spec_info, "")
          | PV {boot= Indirect {devices= []; _}; _} ->
              raise (Xenopsd_error No_bootable_device)
          | PV {boot= Indirect ({devices= d :: _; _} as i); _} ->
              with_disk ~xc ~xs task d false (fun dev ->
                  let b =
                    Bootloader.extract task ~bootloader:i.bootloader
                      ~legacy_args:i.legacy_args ~extra_args:i.extra_args
                      ~pv_bootloader_args:i.bootloader_args ~disk:dev
                      ~vm:vm.Vm.id ()
                  in
                  kernel_to_cleanup := Some b ;
                  let builder_spec_info =
                    Domain.BuildPV
                      {
                        Domain.cmdline= b.Bootloader.kernel_args
                      ; ramdisk= b.Bootloader.initrd_path
                      }
                  in
                  ( make_build_info b.Bootloader.kernel_path builder_spec_info
                  , ""
                  )
              )
          | PVinPVH {boot= Direct direct; _} ->
              debug "Checking xen cmdline" ;
              let builder_spec_info =
                Domain.BuildPVH
                  Domain.
                    {
                      cmdline= pvinpvh_xen_cmdline
                    ; modules=
                        (direct.kernel, Some direct.cmdline)
                        ::
                        ( match direct.ramdisk with
                        | Some r ->
                            [(r, None)]
                        | None ->
                            []
                        )
                    ; shadow_multiplier= 1.
                    ; video_mib= 0
                    }
                  
              in

              (make_build_info !Resources.pvinpvh_xen builder_spec_info, "")
          | PVinPVH {boot= Indirect {devices= []; _}; _} ->
              raise (Xenopsd_error No_bootable_device)
          | PVinPVH {boot= Indirect ({devices= d :: _; _} as i); _} ->
              with_disk ~xc ~xs task d false (fun dev ->
                  let b =
                    Bootloader.extract task ~bootloader:i.bootloader
                      ~legacy_args:i.legacy_args ~extra_args:i.extra_args
                      ~pv_bootloader_args:i.bootloader_args ~disk:dev
                      ~vm:vm.Vm.id ()
                  in
                  kernel_to_cleanup := Some b ;
                  let builder_spec_info =
                    Domain.BuildPVH
                      Domain.
                        {
                          cmdline= pvinpvh_xen_cmdline
                        ; modules=
                            ( b.Bootloader.kernel_path
                            , Some b.Bootloader.kernel_args
                            )
                            ::
                            ( match b.Bootloader.initrd_path with
                            | Some r ->
                                [(r, None)]
                            | None ->
                                []
                            )
                        ; shadow_multiplier= 1.
                        ; video_mib= 0
                        }
                      
                  in

                  (make_build_info !Resources.pvinpvh_xen builder_spec_info, "")
              )
        in
        Domain.build task ~xc ~xs ~store_domid ~console_domid ~timeoffset
          ~extras ~vgpus build_info
          (choose_xenguest vm.Vm.platformdata)
          domid force ;
        Int64.(
          let min = to_int (div vm.Vm.memory_dynamic_min 1024L)
          and max = to_int (div vm.Vm.memory_dynamic_max 1024L) in
          Domain.set_memory_dynamic_range ~xc ~xs ~min ~max domid
        ) ;
        debug "VM = %s; domid = %d; Domain build completed" vm.Vm.id domid ;
        let _ =
          DB.update_exn vm.Vm.id (fun d ->
              Some
                VmExtra.
                  {
                    persistent=
                      {
                        d.persistent with
                        build_info= Some build_info
                      ; ty= Some vm.ty
                      }
                  }
                
          )
        in
        ()
      )
      (fun () -> Option.iter Bootloader.delete !kernel_to_cleanup)

  let build_domain vm vbds vifs vgpus vusbs extras force xc xs task _ di =
    let domid = di.Xenctrl.domid in
    finally
      (fun () ->
        try
          build_domain_exn xc xs domid task vm vbds vifs vgpus vusbs extras
            force
        with
        | Bootloader.Bad_sexpr x ->
            let m =
              Printf.sprintf "VM = %s; domid = %d; Bootloader.Bad_sexpr %s"
                vm.Vm.id domid x
            in
            debug "%s" m ;
            raise (Xenopsd_error (Internal_error m))
        | Bootloader.Bad_error x ->
            let m =
              Printf.sprintf "VM = %s; domid = %d; Bootloader.Bad_error %s"
                vm.Vm.id domid x
            in
            debug "%s" m ;
            raise (Xenopsd_error (Internal_error m))
        | Bootloader.Unknown_bootloader x ->
            let m =
              Printf.sprintf
                "VM = %s; domid = %d; Bootloader.Unknown_bootloader %s" vm.Vm.id
                domid x
            in
            debug "%s" m ;
            raise (Xenopsd_error (Internal_error m))
        | Bootloader.Error_from_bootloader x ->
            let m =
              Printf.sprintf
                "VM = %s; domid = %d; Bootloader.Error_from_bootloader %s"
                vm.Vm.id domid x
            in
            debug "%s" m ;
            raise (Xenopsd_error (Bootloader_error (vm.Vm.id, x)))
        | Domain.Not_enough_memory m ->
            debug
              "VM = %s; domid = %d; Domain.Not_enough_memory. Needed: %Ld bytes"
              vm.Vm.id domid m ;
            raise (Xenopsd_error (Not_enough_memory m))
        | e ->
            let m =
              Printf.sprintf "VM = %s; domid = %d; Error: %s" vm.Vm.id domid
                (Printexc.to_string e)
            in
            debug "%s" m ; raise e
      )
      (fun () -> clean_memory_reservation task di.Xenctrl.domid)

  let build ?restore_fd:_ task vm vbds vifs vgpus vusbs extras force =
    on_domain (build_domain vm vbds vifs vgpus vusbs extras force) task vm

  let create_device_model_exn vbds vifs vgpus vusbs saved_state vmextra xc xs
      task vm di =
    let qemu_dm = dm_of ~vm in
    let xenguest = choose_xenguest vm.Vm.platformdata in
    debug "chosen qemu_dm = %s" (Device.Profile.wrapper_of qemu_dm) ;
    debug "chosen xenguest = %s" xenguest ;
    try
      Option.iter
        (fun info ->
          match vm.Vm.ty with
          | Vm.HVM {Vm.qemu_stubdom; _} ->
              if qemu_stubdom then
                warn
                  "QEMU stub domains are no longer implemented;QEMU will be \
                   started in the control domain" ;
              (if saved_state then Device.Dm.restore else Device.Dm.start)
                task ~xc ~xs ~dm:qemu_dm info di.Xenctrl.domid ;
              Device.Serial.update_xenstore ~xs di.Xenctrl.domid
          | Vm.PV _ | Vm.PVinPVH _ ->
              assert false
        )
        (create_device_model_config vm vmextra vbds vifs vgpus vusbs) ;
      match vm.Vm.ty with
      | Vm.PV {vncterm= true; vncterm_ip= ip; _}
      | Vm.PVinPVH {vncterm= true; vncterm_ip= ip; _} ->
          Device.PV_Vnc.start ~xs ?ip di.Xenctrl.domid
      | _ ->
          ()
    with Device.Ioemu_failed (name, msg) ->
      raise (Xenopsd_error (Failed_to_start_emulator (vm.Vm.id, name, msg)))

  let create_device_model task vm vbds vifs vgpus vusbs saved_state =
    let _ =
      DB.update_exn vm.Vm.id (fun d ->
          let vmextra =
            (* Fill in the xen-platform data, if it is not yet set *)
            match d.VmExtra.persistent.xen_platform with
            | None ->
                VmExtra.
                  {
                    persistent=
                      {
                        d.persistent with
                        xen_platform= Some (xen_platform_of ~vm ~vmextra:d)
                      }
                  }
                
            | _ ->
                d
          in
          let () =
            on_domain
              (create_device_model_exn vbds vifs vgpus vusbs saved_state vmextra)
              task vm
          in
          (* Ensure that the updated vmextra is written back to the DB *)
          Some vmextra
      )
    in
    ()

  let request_shutdown task vm reason ack_delay =
    let reason = shutdown_reason reason in
    on_domain
      (fun xc xs task _vm di ->
        let domain_type =
          match get_domain_type ~xs di with
          | Vm.Domain_HVM ->
              `hvm
          | Vm.Domain_PV ->
              `pv
          | Vm.Domain_PVinPVH ->
              `pvh
          | Vm.Domain_undefined ->
              failwith "undefined domain type: cannot save"
        in
        let domid = di.Xenctrl.domid in
        try
          Domain.shutdown ~xc ~xs domid reason ;
          Domain.shutdown_wait_for_ack task ~timeout:ack_delay ~xc ~xs domid
            domain_type reason ;
          true
        with Watch.Timeout _ -> false
      )
      task vm

  let wait_shutdown task vm _reason timeout =
    let is_vm_event = function
      | Dynamic.Vm id when id = vm.Vm.id ->
          debug "EVENT on our VM: %s" id ;
          Some ()
      | Dynamic.Vm id ->
          debug "EVENT on other VM: %s" id ;
          None
      | _ ->
          debug "OTHER EVENT" ; None
    in
    let vm_has_shutdown () =
      on_domain (fun _ _ _ _ di -> di.Xenctrl.shutdown) task vm
    in
    Option.is_some
      (event_wait internal_updates task timeout is_vm_event vm_has_shutdown)

  (* Mount a filesystem somewhere, with optional type *)
  let mount ?(ty = None) src dest write =
    let ty = match ty with None -> [] | Some ty -> ["-t"; ty] in
    run !Xc_resources.mount
      (ty @ [src; dest; "-o"; (if write then "rw" else "ro")])
    |> ignore_string

  let timeout = 300.

  (* 5 minutes: something is seriously wrong if we hit this timeout *)

  exception Umount_timeout

  (** Unmount a mountpoint. Retries every 5 secs for a total of 5mins before
      returning failure *)
  let umount ?(retry = true) dest =
    let finished = ref false in
    let start = Unix.gettimeofday () in
    while (not !finished) && Unix.gettimeofday () -. start < timeout do
      try
        run !Xc_resources.umount [dest] |> ignore_string ;
        finished := true
      with e ->
        if not retry then raise e ;
        debug
          "Caught exception (%s) while unmounting %s: pausing before retrying"
          (Printexc.to_string e) dest ;
        Thread.delay 5.
    done ;
    if not !finished then raise Umount_timeout

  let with_mounted_dir_ro device f =
    let mount_point = Filename.temp_file "xenops_mount_" "" in
    Unix.unlink mount_point ;
    Unix.mkdir mount_point 0o640 ;
    finally
      (fun () ->
        mount ~ty:(Some "ext2") device mount_point false ;
        f mount_point
      )
      (fun () ->
        ( try umount mount_point
          with e -> debug "Caught %s" (Printexc.to_string e)
        ) ;
        try Unix.rmdir mount_point
        with e -> debug "Caught %s" (Printexc.to_string e)
      )

  let is_raw_image path =
    Unixext.with_file path [Unix.O_RDONLY] 0o400 @@ fun fd ->
    Result.is_ok (Suspend_image.read_save_signature fd)

  let fsync fd =
    try Unixext.fsync fd
    with Unix.Unix_error (Unix.EIO, _, _) ->
      error "Caught EIO in fsync after suspend; suspend image may be corrupt" ;
      raise (Xenopsd_error IO_error)

  (** open a file, and make sure the close is always done *)
  let with_data ~xc ~xs task data write f =
    let f_synced fd = finally (fun () -> f fd) (fun () -> fsync fd) in
    match data with
    | FD fd ->
        f fd
    | Disk disk when write ->
        with_disk ~xc ~xs task disk write @@ fun path ->
        Unixext.with_file path [Unix.O_WRONLY; Unix.O_APPEND] 0o600 f_synced
    | Disk disk (* when read *) -> (
        with_disk ~xc ~xs task disk write @@ fun path ->
        match is_raw_image path with
        | true ->
            Unixext.with_file path [Unix.O_RDONLY] 0o600 f_synced
        | false ->
            with_mounted_dir_ro path @@ fun dir ->
            let filename = Filename.concat dir "suspend-image" in
            Unixext.with_file filename [Unix.O_RDONLY] 0o600 f_synced
      )

  let wait_ballooning task vm =
    on_domain
      (fun _ xs _ _ di ->
        let domid = di.Xenctrl.domid in
        let balloon_active_path =
          xs.Xs.getdomainpath domid ^ "/control/balloon-active"
        in
        let balloon_active =
          try Some (xs.Xs.read balloon_active_path) with _ -> None
        in
        match balloon_active with
        (* Not currently ballooning *)
        | None | Some "0" ->
            ()
        (* Ballooning in progress, we need to wait *)
        | Some _ -> (
            let watches =
              [
                Watch.value_to_become balloon_active_path "0"
              ; Watch.key_to_disappear balloon_active_path
              ]
            in
            (* raise Cancelled on task cancellation and Watch.Timeout on timeout *)
            try
              cancellable_watch (Domain domid) watches [] task ~xs
                ~timeout:!Xenopsd.additional_ballooning_timeout
                ()
              |> ignore
            with Watch.Timeout _ ->
              raise
                (Xenops_interface.Xenopsd_error
                   Ballooning_timeout_before_migration
                )
          )
      )
      task vm

  let assert_can_save vm =
    with_xs (fun xs ->
        let uuid = uuid_of_vm vm in
        match domid_of_uuid ~xs uuid with
        | None ->
            failwith (Printf.sprintf "VM %s disappeared" (Uuid.to_string uuid))
        | Some domid ->
            Device.Dm.assert_can_suspend ~xs ~dm:(dm_of ~vm) domid
    )

  let save task progress_callback vm flags data vgpu_data pre_suspend_callback =
    let flags' = List.map (function Live -> Domain.Live) flags in
    on_domain
      (fun xc xs (task : Xenops_task.task_handle) vm di ->
        let domain_type =
          match get_domain_type ~xs di with
          | Vm.Domain_HVM ->
              `hvm
          | Vm.Domain_PV ->
              `pv
          | Vm.Domain_PVinPVH ->
              `pvh
          | Vm.Domain_undefined ->
              failwith "undefined domain type: cannot save"
        in
        let domid = di.Xenctrl.domid in
        let qemu_domid = this_domid ~xs in
        with_data ~xc ~xs task data true (fun fd ->
            let is_uefi =
              match vm.ty with HVM {firmware= Uefi _; _} -> true | _ -> false
            in
            let vm_str = Vm.sexp_of_t vm |> Sexplib0.Sexp.to_string in
            let vgpu_fd =
              match vgpu_data with
              | Some (FD vgpu_fd) ->
                  Some vgpu_fd
              | Some disk when disk = data ->
                  Some fd (* Don't open the file twice *)
              | Some _other_disk ->
                  None (* We don't support this *)
              | None ->
                  None
            in
            let manager_path = choose_emu_manager vm.Vm.platformdata in
            Domain.suspend task ~xc ~xs ~domain_type ~dm:(dm_of ~vm)
              ~progress_callback ~qemu_domid ~manager_path ~is_uefi vm_str domid
              fd vgpu_fd flags' (fun () ->
                (* SCTX-2558: wait more for ballooning if needed *)
                wait_ballooning task vm ;
                pre_suspend_callback task ;
                if not (request_shutdown task vm Suspend 30.) then
                  raise (Xenopsd_error Failed_to_acknowledge_suspend_request) ;
                if not (wait_shutdown task vm Suspend 1200.) then
                  raise (Xenopsd_error (Failed_to_suspend (vm.Vm.id, 1200.)))
            ) ;
            (* Record the final memory usage of the domain so we know how much
               to allocate for the resume *)
            let di = Xenctrl.domain_getinfo xc domid in
            let pages = Int64.of_nativeint di.Xenctrl.total_memory_pages in
            debug
              "VM = %s; domid = %d; Final memory usage of the domain = %Ld \
               pages"
              vm.Vm.id domid pages ;
            (* Flush all outstanding disk blocks *)
            let devices = Device_common.list_frontends ~xs domid in
            let vmid = Storage.vm_of_domid (Some domid) in
            let vbds =
              List.filter
                (fun dev ->
                  match Device_common.(dev.frontend.kind) with
                  | Device_common.Vbd _ ->
                      true
                  | _ ->
                      false
                )
                devices
            in
            List.iter (Device.Vbd.hard_shutdown_request ~xs) vbds ;
            List.iter (Device.Vbd.hard_shutdown_wait task ~xs ~timeout:30.) vbds ;
            debug "VM = %s; domid = %d; Disk backends have all been flushed"
              vm.Vm.id domid ;
            List.iter
              (fun vbds_chunk ->
                Xapi_stdext_threads.Threadext.thread_iter
                  (fun device ->
                    let backend =
                      match
                        Rpcmarshal.unmarshal typ_of_backend
                          (Device.Generic.get_private_key ~xs device _vdi_id
                          |> Jsonrpc.of_string
                          )
                      with
                      | Ok x ->
                          x
                      | Error (`Msg m) ->
                          raise
                            (Xenopsd_error
                               (Internal_error
                                  (Printf.sprintf
                                     "Failed to unmarshal VBD backend: %s" m
                                  )
                               )
                            )
                    in
                    let dp = Device.Generic.get_private_key ~xs device _dp_id in
                    match backend with
                    | None (* can never happen due to 'filter' above *)
                    | Some (Local _) ->
                        ()
                    | Some (VDI path) ->
                        let sr, vdi = Storage.get_disk_by_name task path in
                        Storage.deactivate task dp sr vdi vmid
                  )
                  vbds_chunk
              )
              (Xenops_utils.chunks 10 vbds) ;
            debug "VM = %s; domid = %d; Storing final memory usage" vm.Vm.id
              domid ;
            let _ =
              DB.update_exn vm.Vm.id (fun d ->
                  Some
                    VmExtra.
                      {
                        persistent=
                          {
                            d.persistent with
                            suspend_memory_bytes= Memory.bytes_of_pages pages
                          }
                      }
                    
              )
            in
            ()
        )
      )
      task vm

  let inject_igmp_query domid vifs =
    let vif_names =
      List.map
        (fun vif -> Printf.sprintf "vif%d.%d" domid vif.Vif.position)
        vifs
    in
    debug "Inject IGMP query to %s" (String.concat " " vif_names) ;
    (* Call script to inject IGMP query asynchronously *)
    let pid =
      Forkhelpers.safe_close_and_exec None None None []
        !Xc_resources.igmp_query_injector_script
        ("--wait-vif-connected"
        :: string_of_int !Xenopsd.vif_ready_for_igmp_query_timeout
        :: vif_names
        )
    in
    Forkhelpers.dontwaitpid pid

  let restore task _progress_callback vm _vbds vifs data vgpu_data extras =
    on_domain
      (fun xc xs task vm di ->
        finally
          (fun () ->
            let domid = di.Xenctrl.domid in
            let qemu_domid = this_domid ~xs in
            let k = vm.Vm.id in
            let vmextra = DB.read_exn k in
            let build_info, timeoffset =
              match vmextra.VmExtra.persistent with
              | {VmExtra.build_info= None; _} ->
                  error "VM = %s; No stored build_info: cannot safely restore"
                    vm.Vm.id ;
                  raise (Xenopsd_error (Does_not_exist ("build_info", vm.Vm.id)))
              | {VmExtra.build_info= Some x; VmExtra.ty; _} ->
                  let initial_target = get_initial_target ~xs domid in
                  let timeoffset =
                    match ty with
                    | Some x -> (
                      match x with
                      | HVM hvm_info ->
                          hvm_info.timeoffset
                      | _ ->
                          ""
                    )
                    | _ ->
                        ""
                  in
                  ({x with Domain.memory_target= initial_target}, timeoffset)
            in
            let no_incr_generationid = false in
            ( try
                with_data ~xc ~xs task data false (fun fd ->
                    let vgpu_fd =
                      match vgpu_data with
                      | Some (FD vgpu_fd) ->
                          Some vgpu_fd
                      | Some disk when disk = data ->
                          Some fd (* Don't open the file twice *)
                      | Some _other_disk ->
                          None (* We don't support this *)
                      | None ->
                          None
                    in
                    let manager_path = choose_emu_manager vm.Vm.platformdata in
                    Domain.restore task ~xc ~xs ~dm:(dm_of ~vm) ~store_domid
                      ~console_domid
                      ~no_incr_generationid (* XXX progress_callback *)
                      ~timeoffset ~extras build_info ~manager_path domid fd
                      vgpu_fd
                )
              with e ->
                error "VM %s: restore failed: %s" vm.Vm.id (Printexc.to_string e) ;
                (* As of xen-unstable.hg 779c0ef9682 libxenguest will destroy
                   the domain on failure *)
                ( if
                  try
                    ignore (Xenctrl.domain_getinfo xc di.Xenctrl.domid) ;
                    false
                  with _ -> true
                then
                    try
                      debug
                        "VM %s: libxenguest has destroyed domid %d; cleaning \
                         up xenstore for consistency"
                        vm.Vm.id di.Xenctrl.domid ;
                      Domain.destroy task ~xc ~xs ~qemu_domid ~dm:(dm_of ~vm)
                        di.Xenctrl.domid
                    with _ ->
                      debug "Domain.destroy failed. Re-raising original error."
                ) ;
                raise e
            ) ;
            Int64.(
              let min = to_int (div vm.Vm.memory_dynamic_min 1024L)
              and max = to_int (div vm.Vm.memory_dynamic_max 1024L) in
              Domain.set_memory_dynamic_range ~xc ~xs ~min ~max domid
            ) ;
            try inject_igmp_query domid vifs |> ignore
            with e ->
              error "VM %s: inject IGMP query failed: %s" vm.Vm.id
                (Printexc.to_string e)
          )
          (fun () -> clean_memory_reservation task di.Xenctrl.domid)
      )
      task vm

  let s3suspend =
    (* XXX: TODO: monitor the guest's response; track the s3 state *)
    on_domain (fun xc xs _task _vm di ->
        Domain.shutdown ~xc ~xs di.Xenctrl.domid Domain.S3Suspend
    )

  let s3resume =
    (* XXX: TODO: monitor the guest's response; track the s3 state *)
    on_domain (fun xc _xs _task _vm di ->
        Domain.send_s3resume ~xc di.Xenctrl.domid
    )

  let soft_reset =
    on_domain (fun xc xs _task _vm di ->
        Domain.soft_reset ~xc ~xs di.Xenctrl.domid
    )

  let get_state vm =
    let uuid = uuid_of_vm vm in
    let vme = vm.Vm.id |> DB.read in
    (* may not exist *)
    let map_tr f l = List.rev_map f l |> List.rev in
    with_xc_and_xs (fun xc xs ->
        match di_of_uuid ~xc uuid with
        | None -> (
          (* XXX: we need to store (eg) guest agent info *)
          match vme with
          | Some vmextra
            when vmextra.VmExtra.persistent.VmExtra.suspend_memory_bytes = 0L ->
              halted_vm
          | Some _ ->
              {halted_vm with Vm.power_state= Suspended}
          | None ->
              halted_vm
        )
        | Some di ->
            let vnc =
              Option.map
                (function
                  | Device.Socket.Port port ->
                      {Vm.protocol= Vm.Rfb; port; path= ""}
                  | Device.Socket.Unix path ->
                      {Vm.protocol= Vm.Rfb; port= 0; path}
                  )
                (Device.get_vnc_port ~xs ~dm:(dm_of ~vm) di.Xenctrl.domid)
            in
            let tc =
              Option.map
                (fun port -> {Vm.protocol= Vm.Vt100; port; path= ""})
                (Device.get_tc_port ~xs di.Xenctrl.domid)
            in
            let local x =
              Printf.sprintf "/local/domain/%d/%s" di.Xenctrl.domid x
            in
            let uncooperative =
              try
                ignore_string (xs.Xs.read (local "memory/uncooperative")) ;
                true
              with Xs_protocol.Enoent _ -> false
            in
            let memory_target =
              try
                xs.Xs.read (local "memory/target")
                |> Int64.of_string
                |> Int64.mul 1024L
              with Xs_protocol.Enoent _ -> 0L
            in
            let memory_actual =
              let pages = Int64.of_nativeint di.Xenctrl.total_memory_pages in
              let kib = Xenctrl.pages_to_kib pages in
              Memory.bytes_of_kib kib
            in
            let memory_limit =
              (* The maximum amount of memory the domain can consume is the max
                 of memory_actual and max_memory_pages (with our overheads
                 subtracted). *)
              let max_memory_bytes =
                let overhead_bytes =
                  Memory.bytes_of_mib
                    ( if di.Xenctrl.hvm_guest then
                        Memory.HVM.xen_max_offset_mib
                    else
                      Memory.Linux.xen_max_offset_mib
                    )
                in
                let raw_bytes =
                  Memory.bytes_of_pages
                    (Int64.of_nativeint di.Xenctrl.max_memory_pages)
                in
                Int64.sub raw_bytes overhead_bytes
              in
              (* CA-31764: may be larger than static_max if maxmem has been
                 increased to initial-reservation. *)
              max memory_actual max_memory_bytes
            in
            let rtc =
              try
                xs.Xs.read
                  (Printf.sprintf "/vm/%s/rtc/timeoffset" (Uuid.to_string uuid))
              with Xs_protocol.Enoent _ -> ""
            in
            let ls_l ~depth root dir =
              let entry = root ^ "/" ^ dir in
              let value_opt =
                try Some (dir, xs.Xs.read entry) with _ -> None
              in
              let subdirs =
                if depth < 0 then
                  []
                (* depth limit reached, at a depth of 0 we still read entries/values, but stop
                 * descending into subdirs *)
                else
                  try
                    xs.Xs.directory entry
                    |> List.filter (fun x -> x <> "")
                    |> map_tr (fun x -> dir ^ "/" ^ x)
                  with _ -> []
              in
              (value_opt, subdirs)
            in
            let rec ls_lR ?(excludes = StringSet.empty) ?(depth = 512) root
                (quota, acc) dir =
              if quota <= 0 || StringSet.mem dir excludes then
                (quota, acc) (* quota reached, stop listing/reading *)
              else
                let value_opt, subdirs = ls_l ~depth root dir in
                let quota, acc =
                  match value_opt with
                  | Some ((k, v) as entry) ->
                      ( quota
                        - Xenops_utils.xenstore_encoded_entry_size_bytes k v
                      , entry :: acc
                      )
                  | None ->
                      (quota, acc)
                in
                let depth = depth - 1 in
                List.fold_left
                  (ls_lR ~excludes ~depth root)
                  (quota, acc) subdirs
            in
            let quota = !Xenopsd.vm_guest_agent_xenstore_quota_bytes in
            (* depth is the number of directories descended into,
               keys at depth+1 are still read *)
            let quota, guest_agent =
              [
                ("control", None, 0)
              ; ("feature/hotplug", None, 0)
              ; ("xenserver/attr", None, 3)
                (* xenserver/attr/net-sriov-vf/0/ipv4/1 *)
              ; ("attr", Some (StringSet.singleton "attr/os/hotfixes"), 3)
                (* attr/vif/0/ipv4/0, attr/eth0/ipv6/0/addr,
                   and exclude hotfixes which can exceed the quota on their own *)
              ; ("drivers", None, 0)
              ; ("data", None, 0)
                (* in particular avoid data/volumes which contains many entries for each disk *)
              ]
              |> List.fold_left
                   (fun acc (dir, excludes, depth) ->
                     ls_lR ?excludes ~depth
                       (Printf.sprintf "/local/domain/%d" di.Xenctrl.domid)
                       acc dir
                   )
                   (quota, [])
              |> fun (quota, acc) ->
              (quota, map_tr (fun (k, v) -> (k, Xenops_utils.utf8_recode v)) acc)
            in
            let quota, xsdata_state =
              Domain.allowed_xsdata_prefixes
              |> List.fold_left
                   (ls_lR (Printf.sprintf "/local/domain/%d" di.Xenctrl.domid))
                   (quota, [])
            in
            let path =
              Device_common.xenops_path_of_domain di.Xenctrl.domid
              ^ "/guest_agent_quota_reached"
            in
            (* we don't want the guest controlling how often we warn *)
            let warned_path =
              Device_common.get_private_path di.Xenctrl.domid
              ^ "/guest_agent_quota_warned"
            in
            ( if quota <= 0 then
                try
                  let (_ : string) = xs.Xs.read path in
                  let now = Unix.gettimeofday () in
                  let last =
                    try float_of_string (xs.Xs.read warned_path) with _ -> 0.
                  in
                  if
                    now -. last
                    > float !Xenopsd.vm_guest_agent_xenstore_quota_warn_interval
                  then (
                    (* periodically warn if the quota is still exceeded *)
                    xs.Xs.write warned_path (string_of_float now) ;
                    warn
                      "xenstore guest agent quota is still exceeded for domid \
                       %d"
                      di.Xenctrl.domid
                  )
                with _ -> (
                  warn
                    "xenstore guest agent quota reached for domid %d (VM \
                     metrics and guest agent interaction might be broken, and \
                     vm-data incomplete!)"
                    di.Xenctrl.domid ;
                  try xs.Xs.write path "t" with _ -> ()
                )
            else
              try
                let (_ : string) = xs.Xs.read path in
                xs.Xs.rm path
              with _ -> () (* do not RM the 'warned' path to prevent flood *)
            ) ;
            let shadow_multiplier_target =
              if not di.Xenctrl.hvm_guest then
                1.
              else
                try
                  let static_max_mib =
                    Memory.mib_of_bytes_used vm.Vm.memory_static_max
                  in
                  let default_shadow_mib =
                    Memory.HVM.shadow_mib static_max_mib vm.Vm.vcpu_max 1.
                  in
                  let actual_shadow_mib_int =
                    Xenctrl.shadow_allocation_get xc di.Xenctrl.domid
                  in
                  let actual_shadow_mib = Int64.of_int actual_shadow_mib_int in
                  let result =
                    Int64.to_float actual_shadow_mib
                    /. Int64.to_float default_shadow_mib
                  in
                  (* CA-104562: Work around probable bug in bindings *)
                  if result > 1000.0 then (
                    warn "CA-104562: Got value '%d' from shadow_allocation_get"
                      actual_shadow_mib_int ;
                    -1.0
                  ) else
                    result
                with e ->
                  warn "Caught exception in getting shadow allocation: %s"
                    (Printexc.to_string e) ;
                  -1.0
            in
            {
              Vm.power_state= (if di.Xenctrl.paused then Paused else Running)
            ; domids= [di.Xenctrl.domid]
            ; consoles= Option.to_list vnc @ Option.to_list tc
            ; uncooperative_balloon_driver= uncooperative
            ; guest_agent
            ; pv_drivers_detected=
                ( match vme with
                | Some x ->
                    x.VmExtra.persistent.VmExtra.pv_drivers_detected
                | None ->
                    false
                )
            ; xsdata_state
            ; vcpu_target= vm.vcpus
            ; memory_target
            ; memory_actual
            ; memory_limit
            ; rtc_timeoffset= rtc
            ; last_start_time=
                ( match vme with
                | Some x ->
                    x.VmExtra.persistent.VmExtra.last_start_time
                | None ->
                    0.
                )
            ; hvm= di.Xenctrl.hvm_guest
            ; shadow_multiplier_target
            ; nomigrate=
                ( match vme with
                | None ->
                    false
                | Some x ->
                    x.VmExtra.persistent.VmExtra.nomigrate
                )
            ; nested_virt=
                ( match vme with
                | None ->
                    false
                | Some x ->
                    x.VmExtra.persistent.VmExtra.nested_virt
                )
            ; domain_type= get_domain_type ~xs di
            ; featureset=
                ( match vme with
                | None ->
                    ""
                | Some x ->
                    List.assoc "featureset" x.VmExtra.persistent.platformdata
                )
            }
    )

  let request_rdp vm enabled =
    let uuid = uuid_of_vm vm in
    with_xc_and_xs (fun xc xs ->
        match di_of_uuid ~xc uuid with
        | None ->
            raise (Xenopsd_error (Does_not_exist ("domain", vm.Vm.id)))
        | Some di ->
            let path =
              Printf.sprintf "/local/domain/%d/control/ts" di.Xenctrl.domid
            in
            xs.Xs.write path (if enabled then "1" else "0")
    )

  let run_script task vm script =
    let uuid = uuid_of_vm vm in
    let domid, path =
      with_xc_and_xs (fun xc xs ->
          match di_of_uuid ~xc uuid with
          | None ->
              raise (Xenopsd_error (Does_not_exist ("domain", vm.Vm.id)))
          | Some di ->
              let path = xs.Xs.getdomainpath di.Xenctrl.domid in
              let _ =
                try xs.Xs.read (path ^ "/control/feature-xs-batcmd")
                with _ ->
                  raise
                    (Xenopsd_error
                       (Unimplemented
                          "run-script is not supported on the given VM (or it \
                           is still booting)"
                       )
                    )
              in
              (di.Xenctrl.domid, path ^ "/control/batcmd")
      )
    in
    let () =
      with_xs (fun xs ->
          let state = try xs.Xs.read (path ^ "/state") with _ -> "" in
          match state with
          | "" ->
              ()
              (* state should normally be empty, unless in exceptional case e.g.
                 xapi restarted previously *)
          | "IN PROGRESS" ->
              raise
                (Xenopsd_error
                   (Failed_to_run_script
                      "A residual run-script instance in progress, either wait \
                       for its completion or reboot the VM."
                   )
                )
          | _ ->
              info
                "Found previous run_script state %s leftover (either not \
                 started or completed), remove."
                state ;
              xs.Xs.rm path
      )
    in
    let () =
      Xs.transaction () (fun xs ->
          xs.Xs.write (path ^ "/script") script ;
          xs.Xs.write (path ^ "/state") "READY"
      )
    in
    let watch_succ =
      List.map
        (fun s ->
          Watch.map (fun _ -> ()) (Watch.value_to_become (path ^ "/state") s)
        )
        ["SUCCESS"; "TRUNCATED"; "FAILURE"]
    in
    let watch_fail = [Watch.key_to_disappear path] in
    let succ, flag, rc, stdout, stderr =
      Xs.with_xs (fun xs ->
          let succ =
            cancellable_watch (Domain domid) watch_succ watch_fail task ~xs
              ~timeout:86400. ()
          in
          let flag = try xs.Xs.read (path ^ "/state") with _ -> "" in
          let rc = try xs.Xs.read (path ^ "/return") with _ -> "" in
          let stdout = try xs.Xs.read (path ^ "/stdout") with _ -> "" in
          let stderr = try xs.Xs.read (path ^ "/stderr") with _ -> "" in
          xs.Xs.rm path ;
          (succ, flag, rc, stdout, stderr)
      )
    in
    if not succ then Xenops_task.raise_cancelled task ;
    let truncate s =
      let mark = " (truncated)" in
      let len = String.length s in
      if len >= 1024 || (flag = "TRUNCATED" && len > 1024 - String.length mark)
      then
        String.sub s 0 (1024 - String.length mark) ^ mark
      else
        s
    in
    let stdout, stderr = (truncate stdout, truncate stderr) in
    let rc_opt = try Some (Int64.of_string rc) with _ -> None in
    match (flag, rc_opt) with
    | ("SUCCESS" | "TRUNCATED"), Some rc_int ->
        Rpc.Dict
          [
            ("rc", Rpc.Int rc_int)
          ; ("stdout", Rpc.String stdout)
          ; ("stderr", Rpc.String stderr)
          ]
    | _, _ ->
        raise
          (Xenopsd_error
             (Failed_to_run_script
                (Printf.sprintf "flag = %s, rc = %s, stdour = %s, stderr = %s"
                   flag rc stdout stderr
                )
             )
          )

  let set_domain_action_request vm request =
    let uuid = uuid_of_vm vm in
    with_xc_and_xs (fun xc xs ->
        match di_of_uuid ~xc uuid with
        | None ->
            raise (Xenopsd_error (Does_not_exist ("domain", vm.Vm.id)))
        | Some di ->
            Domain.set_action_request ~xs di.Xenctrl.domid
              ( match request with
              | None ->
                  None
              | Some Needs_poweroff ->
                  Some "poweroff"
              | Some Needs_reboot ->
                  Some "reboot"
              | _ ->
                  error
                    "VM = %s; Unknown domain action requested. Will set to \
                     poweroff"
                    vm.Vm.id ;
                  Some "poweroff"
              )
    )

  let get_domain_action_request vm =
    let uuid = uuid_of_vm vm in
    with_xc_and_xs (fun xc xs ->
        match di_of_uuid ~xc uuid with
        | None ->
            Some Needs_poweroff
        | Some d -> (
            if d.Xenctrl.shutdown then
              Some
                ( match d.Xenctrl.shutdown_code with
                | 0 ->
                    Needs_poweroff
                | 1 ->
                    Needs_reboot
                | 2 ->
                    Needs_suspend
                | 3 ->
                    Needs_crashdump
                | 4 ->
                    Needs_reboot
                | 5 ->
                    Needs_softreset
                | _ ->
                    Needs_poweroff
                ) (* unexpected *)
            else
              match Domain.get_action_request ~xs d.Xenctrl.domid with
              | Some "poweroff" ->
                  Some Needs_poweroff
              | Some "reboot" ->
                  Some Needs_reboot
              | Some x ->
                  error
                    "VM = %s; Unknown domain action requested (%s). Will \
                     poweroff"
                    vm.Vm.id x ;
                  Some Needs_poweroff
              | None ->
                  None
          )
    )

  (* Some hook scripts need to know the domid to avoid confusion when migrating
     vms, now that the behaviour concerning uuids has changed *)
  let get_hook_args vm_uuid =
    with_xs (fun xs ->
        match domid_of_uuid ~xs (uuid_of_string vm_uuid) with
        | None ->
            []
        | Some domid ->
            [Xenops_hooks.arg__vmdomid; string_of_int domid]
    )

  let get_internal_state _vdi_map _vif_map vm =
    let state = DB.read_exn vm.Vm.id in
    state.VmExtra.persistent |> rpc_of VmExtra.persistent_t |> Jsonrpc.to_string

  let upgrade_featureset vm platformdata =
    let key = "featureset" in
    match List.assoc_opt key platformdata with
    | None ->
        platformdata
    | Some fs ->
        (* Ensure that the featureset has the same length as the host's
           by zero-extending, if needed. *)
        let host_featureset =
          let s = HOST.stat () in
          match vm.ty with
          | PV _ ->
              s.Host.cpu_info.features_pv
          | _ ->
              s.Host.cpu_info.features_hvm
        in
        let fs' =
          fs
          |> Featureset.of_string
          |> Featureset.zero_pad host_featureset
          |> snd
          |> Featureset.to_string
        in
        (key, fs') :: List.remove_assoc key platformdata

  let set_internal_state vm state =
    let k = vm.Vm.id in
    let persistent =
      match
        Rpcmarshal.unmarshal VmExtra.typ_of_persistent_t
          (state |> Jsonrpc.of_string)
      with
      | Ok p ->
          p
      | Error (`Msg m) ->
          raise
            (Xenopsd_error
               (Internal_error
                  (Printf.sprintf "Failed to unmarshal persistent_t: %s" m)
               )
            )
    in
    (* Don't take the timeoffset from [state] (last boot record). Put back the
       one from [vm] which came straight from the platform keys. *)
    let persistent =
      match vm.ty with
      | HVM {timeoffset; _} -> (
        match persistent.VmExtra.ty with
        | Some (HVM hvm_info) ->
            {persistent with VmExtra.ty= Some (HVM {hvm_info with timeoffset})}
        | _ ->
            persistent
      )
      | _ ->
          persistent
    in
    let profile =
      (* Set the profile correctly if the incoming state does not have a profile
         set. This is the case if the profile is None (the field's default),
         while the VM does need QEMU (i.e. an HVM guest). Otherwise, keep the
         profile from the state. The resulting profile may be upgraded in
         `revision_of` below. *)
      if persistent.VmExtra.profile = None && will_be_hvm vm then
        Some Device.Profile.Qemu_trad
      else
        persistent.VmExtra.profile
    in
    let original_profile =
      (* Never overwrite the original_profile, if one is present. If not
         present, then make it equal to the profile derived above. *)
      match persistent.VmExtra.original_profile with None -> profile | p -> p
    in
    let platformdata =
      (* If platformdata is missing from state, take the one from vm *)
      ( match persistent.VmExtra.platformdata with
      | [] ->
          vm.platformdata
      | p ->
          p
      )
      |> upgrade_featureset vm
    in
    let persistent =
      VmExtra.{persistent with profile; original_profile; platformdata}
      |> DB.revision_of k
      (* This may update the profile, but not the original_profile *)
    in
    persistent |> rpc_of VmExtra.persistent_t |> Jsonrpc.to_string
    |> fun state_new ->
    debug "vm %s: persisting metadata %s" k state_new ;
    if state_new <> state then
      debug "vm %s: different original metadata %s" k state ;
    (* Save the state *)
    let _ = DB.update vm.Vm.id (fun _ -> Some VmExtra.{persistent}) in
    ()

  let minimum_reboot_delay = 120.
end

let on_frontend f frontend =
  with_xc_and_xs (fun xc xs ->
      let frontend_di =
        match frontend |> uuid_of_string |> di_of_uuid ~xc with
        | None ->
            raise (Xenopsd_error (Does_not_exist ("domain", frontend)))
        | Some x ->
            x
      in
      f xc xs frontend_di.Xenctrl.domid (VM.get_domain_type ~xs frontend_di)
  )

module PCI = struct
  open Pci

  let id_of pci = snd pci.id

  let get_state' vm pci_addr =
    with_xs (fun xs ->
        let all =
          match domid_of_uuid ~xs (uuid_of_string vm) with
          | Some domid ->
              Device.PCI.list ~xs domid |> List.map snd
          | None ->
              []
        in
        {plugged= List.mem pci_addr all}
    )

  let get_state vm pci = get_state' vm pci.address

  let get_device_action_request vm pci =
    let state = get_state vm pci in
    (* If it has disappeared from xenstore then we assume unplug is needed if
       only to release resources/ deassign devices *)
    if not state.plugged then Some Needs_unplug else None

  let get_next_pci_index ~xs domid =
    let current = Device.PCI.list ~xs domid in
    let max_idx = function [] -> -1 | x :: xs -> List.fold_left max x xs in
    1 + max_idx (List.map fst current)

  (* [plug] a [pci] device and advertise it to QEMU when [advertise] is [true].
     With [advertise=false], the device is not advertised to QEMU. This is
     currently only the case for NVIDIA SR-IOV vGPUs *)
  let plug _task vm pci advertise =
    on_frontend
      (fun xc xs frontend_domid domain_type ->
        (* Make sure the backend defaults are set *)
        let vm_t = DB.read_exn vm in
        let persistent = vm_t.VmExtra.persistent in
        xs.Xs.write
          (Printf.sprintf "/local/domain/0/backend/pci/%d/0/msitranslate"
             frontend_domid
          )
          (if persistent.VmExtra.pci_msitranslate then "1" else "0") ;
        xs.Xs.write
          (Printf.sprintf "/local/domain/0/backend/pci/%d/0/power_mgmt"
             frontend_domid
          )
          (if persistent.VmExtra.pci_power_mgmt then "1" else "0") ;
        if not (Sys.file_exists "/sys/bus/pci/drivers/pciback") then (
          error "PCIBack has not been loaded" ;
          raise (Xenopsd_error PCIBack_not_loaded)
        ) ;
        let hvm = domain_type = Vm.Domain_HVM in
        Device.PCI.bind [pci.address] Device.PCI.Pciback ;
        let index = get_next_pci_index ~xs frontend_domid in
        let guest_pci =
          Device.Dm.pci_assign_guest ~xs ~dm:(dm_of ~vm) ~host:pci.address
            ~index
        in
        let device =
          Device.PCI.
            {host= pci.address; guest= (index, guest_pci); qmp_add= advertise}
          
        in

        Device.PCI.add ~xc ~xs ~hvm [device] frontend_domid
      )
      vm

  let unplug _task _vm _pci =
    (* We don't currently need to do anything here. Any necessary cleanup
       happens in Domain.destroy. *)
    ()

  let dequarantine (pci : Pci.address) =
    let fail msg = raise (Xenopsd_error (Internal_error msg)) in
    let addr = Pci.string_of_address pci in
    with_xc_and_xs @@ fun xc _xs ->
    match Device.PCI.dequarantine xc pci with
    | true ->
        debug "PCI %s dequarantine - success" addr
    | false ->
        error "PCI %s dequarantine - failed" addr ;
        fail @@ Printf.sprintf "PCI %s dequarantine failed" addr
end

let set_active_device path active =
  with_xs (fun xs ->
      if active then
        xs.Xs.write path "1"
      else
        safe_rm xs path
  )

module VGPU = struct
  open Vgpu

  let id_of vgpu = snd vgpu.id

  let start task vm vgpus _saved_state =
    on_frontend
      (fun xc xs frontend_domid _ ->
        let vmextra = DB.read_exn vm in
        let vcpus =
          match vmextra.VmExtra.persistent with
          | {VmExtra.build_info= None; _} ->
              error "VM = %s; No stored build_info: cannot safely restore" vm ;
              raise (Xenopsd_error (Does_not_exist ("build_info", vm)))
          | {VmExtra.build_info= Some build_info; _} ->
              build_info.Domain.vcpus
        in
        let profile =
          match vmextra.VmExtra.persistent.profile with
          | None ->
              Device.Profile.Qemu_upstream_compat
          | Some p ->
              p
        in
        Device.Dm.restore_vgpu task ~xc ~xs frontend_domid vgpus vcpus profile
      )
      vm

  let active_path vm vgpu =
    Printf.sprintf "/vm/%s/devices/vgpu/%s" vm (snd vgpu.Vgpu.id)

  let set_active _task vm vgpu active =
    try set_active_device (active_path vm vgpu) active
    with e ->
      debug "VGPU.set_active %s.%s <- %b failed: %s" (fst vgpu.Vgpu.id)
        (snd vgpu.Vgpu.id) active (Printexc.to_string e)

  let get_active vm vgpu =
    try with_xs (fun xs -> xs.Xs.read (active_path vm vgpu)) = "1"
    with _ -> false

  let get_state vm vgpu =
    on_frontend
      (fun _ xs frontend_domid _ ->
        let emulator_pid =
          match vgpu.implementation with
          | Empty | MxGPU _ | GVT_g _ ->
              Device.Qemu.pid ~xs frontend_domid
          | Nvidia _ ->
              Device.Vgpu.pid ~xs frontend_domid
        in
        match emulator_pid with
        | Some _ ->
            {Vgpu.active= true; plugged= true; emulator_pid}
        | None ->
            {Vgpu.active= get_active vm vgpu; plugged= false; emulator_pid}
      )
      vm
end

module VUSB = struct
  open Vusb

  let id_of vusb = snd vusb.id

  let get_state vm vusb =
    on_frontend
      (fun _ xs frontend_domid _ ->
        let emulator_pid = Device.Qemu.pid ~xs frontend_domid in
        debug "Qom list to get vusb state" ;
        let peripherals = Device.Vusb.qom_list ~xs ~domid:frontend_domid in
        let found = List.mem (snd vusb.Vusb.id) peripherals in
        match (emulator_pid, found) with
        | Some _, true ->
            {plugged= true}
        | _, _ ->
            {plugged= false}
      )
      vm

  let get_device_action_request vm vusb =
    let state = get_state vm vusb in
    (* If it has disappeared from qom-list then we assume unplug is needed if
       only to release resources *)
    if not state.plugged then Some Needs_unplug else None

  let is_privileged vm =
    let open Vm in
    let vmextra = DB.read_exn vm in
    (* When pci_passthrough is true, the qemu will be privileged mode*)
    match vmextra.VmExtra.persistent with
    | {VmExtra.build_info= Some _; ty= Some (HVM hvm_info); _} ->
        hvm_info.pci_passthrough
    | _ ->
        false

  let plug _task vm vusb =
    on_frontend
      (fun _xc xs frontend_domid domain_type ->
        if domain_type <> Vm.Domain_HVM then
          info "VM = %s; USB passthrough is only supported for HVM guests" vm
        else
          let privileged = is_privileged vm in
          Device.Vusb.vusb_plug ~xs ~privileged ~domid:frontend_domid
            ~id:(snd vusb.Vusb.id) ~hostbus:vusb.Vusb.hostbus
            ~hostport:vusb.Vusb.hostport ~version:vusb.Vusb.version
            ~speed:vusb.Vusb.speed
      )
      vm

  let unplug _task vm vusb =
    try
      on_frontend
        (fun _xc xs frontend_domid _hvm ->
          let privileged = is_privileged vm in
          Device.Vusb.vusb_unplug ~xs ~privileged ~domid:frontend_domid
            ~id:(snd vusb.Vusb.id) ~hostbus:vusb.Vusb.hostbus
            ~hostport:vusb.Vusb.hostport
        )
        vm
    with
    | Xenopsd_error (Does_not_exist (_, _)) ->
        debug "VM = %s; VUSB = %s; Ignoring missing domain" vm (id_of vusb)
    | Xenopsd_error Device_not_connected ->
        debug "VM = %s; VUSB = %s; Ignoring missing device" vm (id_of vusb)
end

module VBD = struct
  open Vbd

  let id_of vbd = snd vbd.id

  (* When we attach a VDI we remember the attach result so we can lookup details
     such as the device-kind later. *)

  let vdi_attach_path vbd =
    Printf.sprintf "/xapi/%s/private/vdis/%s" (fst vbd.id) (snd vbd.id)

  let attach_and_activate task xc xs frontend_domid vbd vdi =
    let vdi =
      match vdi with
      | None ->
          (* XXX: do something better with CDROMs *)
          {
            domid= this_domid ~xs
          ; attach_info=
              Storage_interface.
                {
                  implementations=
                    [
                      XenDisk {params= ""; extra= []; backend_type= "vbd3"}
                    ; BlockDevice {path= ""}
                    ]
                }
              
          }
      | Some (Local path) ->
          {
            domid= this_domid ~xs
          ; attach_info=
              Storage_interface.
                {
                  implementations=
                    [
                      XenDisk {params= path; extra= []; backend_type= "vbd3"}
                    ; BlockDevice {path}
                    ]
                }
              
          }
      | Some (VDI path) ->
          let sr, vdi = Storage.get_disk_by_name task path in
          let dp = Storage.id_of (string_of_int frontend_domid) vbd.id in
          let vm = fst vbd.id in
          Storage.attach_and_activate ~xc ~xs task vm dp sr vdi
            (vbd.mode = ReadWrite)
    in
    xs.Xs.write (vdi_attach_path vbd)
      (vdi |> rpc_of attached_vdi |> Jsonrpc.to_string) ;
    vdi

  let frontend_domid_of_device device =
    device.Device_common.frontend.Device_common.domid

  let device_number_of_device d =
    Device_number.of_xenstore_key d.Device_common.frontend.Device_common.devid

  let active_path vm vbd =
    Printf.sprintf "/vm/%s/devices/vbd/%s" vm (snd vbd.Vbd.id)

  let set_active _task vm vbd active =
    try set_active_device (active_path vm vbd) active
    with e ->
      debug "set_active %s.%s <- %b failed: %s" (fst vbd.Vbd.id)
        (snd vbd.Vbd.id) active (Printexc.to_string e)

  let get_active vm vbd =
    try with_xs (fun xs -> xs.Xs.read (active_path vm vbd)) = "1"
    with _ -> false

  let epoch_begin task vm disk persistent =
    with_xs (fun xs ->
        match disk with
        | VDI path ->
            let sr, vdi = Storage.get_disk_by_name task path in
            let storage_vm =
              vm |> uuid_of_string |> domid_of_uuid ~xs |> Storage.vm_of_domid
            in
            Storage.epoch_begin task sr vdi storage_vm persistent
        | _ ->
            ()
    )

  let epoch_end task vm disk =
    with_xs (fun xs ->
        match disk with
        | VDI path ->
            let sr, vdi = Storage.get_disk_by_name task path in
            let storage_vm =
              vm |> uuid_of_string |> domid_of_uuid ~xs |> Storage.vm_of_domid
            in
            Storage.epoch_end task sr vdi storage_vm
        | _ ->
            ()
    )

  let _backend_kind = "backend-kind"

  let device_kind_of ~xs vbd =
    (* If the user has provided an override then use that *)
    if List.mem_assoc _backend_kind vbd.extra_backend_keys then
      Device_common.kind_of_string
        (List.assoc _backend_kind vbd.extra_backend_keys)
    else
      match
        try
          Some
            (xs.Xs.read (vdi_attach_path vbd)
            |> Jsonrpc.of_string
            |> Rpcmarshal.unmarshal typ_of_attached_vdi
            )
        with _ -> None
      with
      | None ->
          (* An empty VBD has to be a CDROM: anything will do *)
          Device_common.Vbd !Xenopsd.default_vbd_backend_kind
      | Some (Ok vdi) ->
          let _, xenstore_data, _ = params_of_backend vdi.attach_info in
          (* Use the storage manager's preference *)
          if List.mem_assoc _backend_kind xenstore_data then
            Device_common.kind_of_string (List.assoc _backend_kind xenstore_data)
          else
            Device_common.Vbd !Xenopsd.default_vbd_backend_kind
      | Some (Error (`Msg m)) ->
          raise
            (Xenopsd_error
               (Internal_error
                  (Printf.sprintf "Error unmarshalling attached_vdi: %s" m)
               )
            )

  let vdi_path_of_device ~xs device =
    Device_common.backend_path_of_device ~xs device ^ "/vdi"

  let plug task vm vbd =
    (* If the vbd isn't listed as "active" then we don't automatically plug this
       one in *)
    if not (get_active vm vbd) then
      debug "VBD %s.%s is not active: not plugging into VM" (fst vbd.Vbd.id)
        (snd vbd.Vbd.id)
    else
      on_frontend
        (fun xc xs frontend_domid domain_type ->
          if vbd.backend = None && domain_type <> Vm.Domain_HVM then
            info
              "VM = %s; an empty CDROM drive on PV and PVinPVH guests is \
               simulated by unplugging the whole drive"
              vm
          else
            let vdi =
              attach_and_activate task xc xs frontend_domid vbd vbd.backend
            in
            let params, xenstore_data, extra_keys =
              params_of_backend vdi.attach_info
            in
            let new_keys =
              List.map (fun (k, v) -> ("sm-data/" ^ k, v)) xenstore_data
              @ extra_keys
            in
            let extra_backend_keys =
              List.fold_left
                (fun acc (k, v) -> (k, v) :: List.remove_assoc k acc)
                vbd.extra_backend_keys new_keys
            in
            let kind = device_kind_of ~xs vbd in
            (* Remember the VBD id with the device *)
            let vbd_id = (_device_id kind, id_of vbd) in
            (* Remember the VDI with the device (for later deactivation) *)
            let vdi_id =
              (_vdi_id, vbd.backend |> rpc_of backend |> Jsonrpc.to_string)
            in
            let dp_id =
              (_dp_id, Storage.id_of (string_of_int frontend_domid) vbd.Vbd.id)
            in
            let x =
              {
                Device.Vbd.mode=
                  ( match vbd.mode with
                  | ReadOnly ->
                      Device.Vbd.ReadOnly
                  | ReadWrite ->
                      Device.Vbd.ReadWrite
                  )
              ; device_number= vbd.position
              ; phystype= Device.Vbd.Phys
              ; params
              ; dev_type=
                  ( match vbd.ty with
                  | CDROM ->
                      Device.Vbd.CDROM
                  | Disk ->
                      Device.Vbd.Disk
                  | Floppy ->
                      Device.Vbd.Floppy
                  )
              ; unpluggable= vbd.unpluggable
              ; protocol= None
              ; kind
              ; extra_backend_keys
              ; extra_private_keys=
                  dp_id :: vdi_id :: vbd_id :: vbd.extra_private_keys
              ; backend_domid= vdi.domid
              }
            in
            let dev =
              Xenops_task.with_subtask task
                (Printf.sprintf "Vbd.add %s" (id_of vbd))
                (fun () ->
                  Device.Vbd.add task ~xc ~xs
                    ~hvm:(domain_type = Vm.Domain_HVM)
                    x frontend_domid
                )
            in
            (* We store away the disk so we can implement VBD.stat *)
            Option.iter
              (fun d ->
                xs.Xs.write
                  (vdi_path_of_device ~xs dev)
                  (d |> rpc_of disk |> Jsonrpc.to_string)
              )
              vbd.backend ;
            (* NB now the frontend position has been resolved *)
            let open Device_common in
            let device_number =
              dev.frontend.devid |> Device_number.of_xenstore_key
            in
            let qemu_domid = this_domid ~xs in
            let qemu_frontend =
              let maybe_create_vbd_frontend () =
                let index = Device_number.to_disk_number device_number in
                match vbd.Vbd.backend with
                | None ->
                    Some (index, Empty)
                | Some _ ->
                    Some (index, create_vbd_frontend ~xc ~xs task qemu_domid vdi)
              in
              match Device_number.spec device_number with
              | Ide, n, _ when 0 <= n && n < 4 ->
                  maybe_create_vbd_frontend ()
              | Floppy, n, _ when 0 <= n && n < 2 ->
                  maybe_create_vbd_frontend ()
              | Ide, n, _ ->
                  D.warn
                    "qemu_frontend: Ide supports device numbers between 0 and \
                     3, but got: %i"
                    n ;
                  None
              | Floppy, n, _ ->
                  D.warn
                    "qemu_frontend: Floppy supports device numbers between 0 \
                     and 1, but got: %i"
                    n ;
                  None
              | (Xen | Scsi), _, _ ->
                  None
            in
            (* Remember what we've just done *)
            (* Dom0 doesn't have a vm_t - we don't need this currently, but when
               we have storage driver domains, we will. Also this causes the
               SMRT tests to fail, as they demand the loopback VBDs *)
            Option.iter
              (fun q ->
                let _ =
                  DB.update_exn vm (fun vm_t ->
                      Some
                        VmExtra.
                          {
                            persistent=
                              {
                                vm_t.VmExtra.persistent with
                                qemu_vbds=
                                  (vbd.Vbd.id, q) :: vm_t.persistent.qemu_vbds
                              }
                          }
                        
                  )
                in
                ()
              )
              qemu_frontend
        )
        vm

  let unplug task vm vbd force =
    with_xc_and_xs (fun xc xs ->
        try
          (* On destroying the datapath

             1. if the device has already been shutdown and deactivated (as in
             suspend) we must call DP.destroy here to avoid leaks

             2. if the device is successfully shutdown here then we must call
             DP.destroy because no-one else will

             3. if the device shutdown is rejected then we should leave the DP
             alone and rely on the event thread calling us again later. *)
          let domid = domid_of_uuid ~xs (uuid_of_string vm) in
          (* If the device is gone then we don't need to shut it down but we do
             need to free any storage resources. *)
          let dev =
            try
              Some (device_by_id xc xs vm (device_kind_of ~xs vbd) (id_of vbd))
            with
            | Xenopsd_error (Does_not_exist (_, _)) ->
                debug "VM = %s; VBD = %s; Ignoring missing domain" vm (id_of vbd) ;
                None
            | Xenopsd_error Device_not_connected ->
                debug "VM = %s; VBD = %s; Ignoring missing device" vm (id_of vbd) ;
                None
          in
          let backend =
            match dev with
            | None ->
                None
            | Some dv -> (
              match
                Rpcmarshal.unmarshal typ_of_backend
                  (Device.Generic.get_private_key ~xs dv _vdi_id
                  |> Jsonrpc.of_string
                  )
              with
              | Ok x ->
                  x
              | Error (`Msg m) ->
                  raise
                    (Xenopsd_error
                       (Internal_error
                          (Printf.sprintf "Failed to unmarshal VBD backend: %s"
                             m
                          )
                       )
                    )
            )
          in
          Option.iter
            (fun dev ->
              if force && not (Device.can_surprise_remove ~xs dev) then
                debug
                  "VM = %s; VBD = %s; Device is not surprise-removable \
                   (ignoring and removing anyway)"
                  vm (id_of vbd) ;
              (* this happens on normal shutdown too *)
              (* Case (1): success; Case (2): success; Case (3): an exception is
                 thrown *)
              Xenops_task.with_subtask task
                (Printf.sprintf "Vbd.clean_shutdown %s" (id_of vbd))
                (fun () ->
                  (if force then Device.hard_shutdown else Device.clean_shutdown)
                    task ~xs dev
                )
            )
            dev ;
          (* We now have a shutdown device but an active DP: we should destroy
             the DP if the backend is of type VDI *)
          finally
            (fun () ->
              Option.iter
                (fun dev ->
                  Xenops_task.with_subtask task
                    (Printf.sprintf "Vbd.release %s" (id_of vbd))
                    (fun () -> Device.Vbd.release task ~xc ~xs dev)
                )
                dev ;
              (* If we have a qemu frontend, detach this too. *)
              let _ =
                DB.update vm
                  (Option.map (fun vm_t ->
                       let persistent = vm_t.VmExtra.persistent in
                       if List.mem_assoc vbd.Vbd.id persistent.VmExtra.qemu_vbds
                       then (
                         let _, qemu_vbd =
                           List.assoc vbd.Vbd.id persistent.VmExtra.qemu_vbds
                         in
                         (* destroy_vbd_frontend ignores 'refusing to close'
                            transients' *)
                         destroy_vbd_frontend ~xc ~xs task qemu_vbd ;
                         VmExtra.
                           {
                             persistent=
                               {
                                 persistent with
                                 qemu_vbds=
                                   List.remove_assoc vbd.Vbd.id
                                     persistent.qemu_vbds
                               }
                           }
                         
                       ) else
                         vm_t
                   )
                  )
              in
              ()
            )
            (fun () ->
              match (domid, backend) with
              | Some x, None | Some x, Some (VDI _) ->
                  Storage.dp_destroy task
                    (Storage.id_of (string_of_int x) vbd.Vbd.id)
              | _ ->
                  ()
            )
        with Device_common.Device_error (_, s) ->
          debug "Caught Device_error: %s" s ;
          raise (Xenopsd_error (Device_detach_rejected ("VBD", id_of vbd, s)))
    )

  let insert task vm vbd d =
    on_frontend
      (fun xc xs frontend_domid domain_type ->
        if domain_type <> Vm.Domain_HVM then
          plug task vm {vbd with backend= Some d}
        else
          let (device : Device_common.device) =
            device_by_id xc xs vm (device_kind_of ~xs vbd) (id_of vbd)
          in
          let vdi =
            attach_and_activate task xc xs frontend_domid vbd (Some d)
          in
          let params, xenstore_data, _ = params_of_backend vdi.attach_info in
          let phystype = Device.Vbd.Phys in
          (* We store away the disk so we can implement VBD.stat *)
          xs.Xs.write
            (vdi_path_of_device ~xs device)
            (d |> rpc_of disk |> Jsonrpc.to_string) ;
          Device.Vbd.media_insert ~xs ~dm:(dm_of ~vm) ~phystype ~params device ;
          Device_common.add_backend_keys ~xs device "sm-data" xenstore_data
      )
      vm

  let eject task vm vbd =
    on_frontend
      (fun xc xs _ _ ->
        let (device : Device_common.device) =
          device_by_id xc xs vm (device_kind_of ~xs vbd) (id_of vbd)
        in
        Device.Vbd.media_eject ~xs ~dm:(dm_of ~vm) device ;
        safe_rm xs (vdi_path_of_device ~xs device) ;
        safe_rm xs (Device_common.backend_path_of_device ~xs device ^ "/sm-data") ;
        Storage.dp_destroy task
          (Storage.id_of
             (string_of_int (frontend_domid_of_device device))
             vbd.Vbd.id
          )
      )
      vm

  let ionice qos pid =
    try run !Xc_resources.ionice (Ionice.set_args qos pid) |> ignore_string
    with e -> error "Ionice failed on pid %d: %s" pid (Printexc.to_string e)

  let set_qos _task vm vbd =
    with_xc_and_xs (fun xc xs ->
        Option.iter
          (function
            | Ionice qos -> (
              try
                let (device : Device_common.device) =
                  device_by_id xc xs vm (device_kind_of ~xs vbd) (id_of vbd)
                in
                let paths =
                  Device_common.kthread_pid_paths_of_device ~xs device
                in
                (* May be [], which means that the kthread-pids haven't been
                   written yet. We'll be called back later. *)
                List.iter
                  (fun path -> xs.Xs.read path |> int_of_string |> ionice qos)
                  paths
              with e ->
                error "Failed to ionice kthread-pid: %s" (Printexc.to_string e)
            )
            )
          vbd.Vbd.qos
    )

  let get_qos _xc xs _vm _vbd device =
    try
      match Device_common.kthread_pid_paths_of_device ~xs device with
      | path :: _ ->
          (* Assume that all threads have the same QoS config, because that is
             how we set it above *)
          let kthread_pid = xs.Xs.read path |> int_of_string in
          let i =
            run !Xc_resources.ionice (Ionice.get_args kthread_pid)
            |> Ionice.parse_result_exn
          in
          Option.map (fun i -> Ionice i) i
      | [] ->
          None
    with
    | Ionice.Parse_failed x ->
        warn "Failed to parse ionice result: %s" x ;
        None
    | _ ->
        None

  let string_of_qos = function
    | None ->
        "None"
    | Some x ->
        x |> rpc_of Vbd.qos |> Jsonrpc.to_string

  let get_state vm vbd =
    with_xc_and_xs (fun xc xs ->
        try
          let (device : Device_common.device) =
            device_by_id xc xs vm (device_kind_of ~xs vbd) (id_of vbd)
          in
          let backend_present =
            if Device.Vbd.media_is_ejected ~xs device then
              None
            else
              Some
                ( match
                    vdi_path_of_device ~xs device
                    |> xs.Xs.read
                    |> Jsonrpc.of_string
                    |> Rpcmarshal.unmarshal disk.Rpc.Types.ty
                  with
                | Ok d ->
                    d
                | Error (`Msg m) ->
                    raise
                      (Xenopsd_error
                         (Internal_error
                            (Printf.sprintf "Failed to unmarshal disk: %s" m)
                         )
                      )
                )
          in
          {
            Vbd.active= true
          ; plugged= true
          ; backend_present
          ; qos_target= get_qos xc xs vm vbd device
          }
        with
        | Xenopsd_error (Does_not_exist (_, _))
        | Xenopsd_error Device_not_connected
        ->
          {unplugged_vbd with Vbd.active= get_active vm vbd}
    )

  let get_device_action_request vm vbd =
    with_xc_and_xs (fun xc xs ->
        try
          let (device : Device_common.device) =
            device_by_id xc xs vm (device_kind_of ~xs vbd) (id_of vbd)
          in
          if Hotplug.device_is_online ~xs device then
            let qos_target = get_qos xc xs vm vbd device in
            if qos_target <> vbd.Vbd.qos then (
              debug
                "VM = %s; VBD = %s; VBD_set_qos needed, current = %s; target = \
                 %s"
                vm (id_of vbd) (string_of_qos qos_target)
                (string_of_qos vbd.Vbd.qos) ;
              Some Needs_set_qos
            ) else
              None
          else (
            debug "VM = %s; VBD = %s; VBD_unplug needed, device offline: %s" vm
              (id_of vbd)
              (Device_common.string_of_device device) ;
            Some Needs_unplug
          )
        with Xenopsd_error Device_not_connected ->
          debug "VM = %s; VBD = %s; Device_not_connected so no action required"
            vm (id_of vbd) ;
          None
    )
end

module VIF = struct
  open Vif

  let id_of vif = snd vif.id

  let backend_domid_of _ xs vif =
    match vif.backend with
    | Network.Local _ | Network.Sriov _ ->
        this_domid ~xs
    | Network.Remote (vm, _) -> (
      match vm |> uuid_of_string |> domid_of_uuid ~xs with
      | None ->
          raise (Xenopsd_error (Does_not_exist ("domain", vm)))
      | Some x ->
          x
    )

  let interfaces_of_vif domid id position =
    let mkif name =
      {
        Interface.Interface.vif= id
      ; name= Printf.sprintf "%s%d.%d" name domid position
      }
    in
    List.map mkif ["tap"; "vif"]

  let _locking_mode = "locking-mode"

  let _ipv4_allowed = "ipv4-allowed"

  let _ipv6_allowed = "ipv6-allowed"

  let _static_ip_setting = "static-ip-setting"

  let locking_mode_keys = [_locking_mode; _ipv4_allowed; _ipv6_allowed]

  let pvs_proxy_key_prefix = "pvs-"

  let xenstore_of_locking_mode = function
    | Locked {ipv4; ipv6} ->
        [
          (_locking_mode, "locked")
        ; (_ipv4_allowed, String.concat "," ipv4)
        ; (_ipv6_allowed, String.concat "," ipv6)
        ]
    | Unlocked ->
        [(_locking_mode, "unlocked")]
    | Disabled ->
        [(_locking_mode, "disabled")]

  let xenstore_of_static_ip_setting vif =
    let constant_setting =
      [("mac", vif.mac); ("error-code", "0"); ("error-msg", "")]
    in
    let ipv4_setting =
      match vif.ipv4_configuration with
      | Unspecified4 ->
          [("enabled", "0")]
      | Static4 (address :: _, gateway) ->
          let enabled = ("enabled", "1") in
          let address = ("address", address) in
          let gateway =
            match gateway with Some value -> [("gateway", value)] | None -> []
          in
          enabled :: address :: gateway
      | Static4 ([], _) ->
          raise
            (Xenopsd_error
               (Internal_error
                  "Static IPv4 configuration selected, but no address \
                   specified."
               )
            )
    in
    let ipv6_setting =
      match vif.ipv6_configuration with
      | Unspecified6 ->
          [("enabled6", "0")]
      | Static6 (address6 :: _, gateway6) ->
          let enabled6 = ("enabled6", "1") in
          let address6 = ("address6", address6) in
          let gateway6 =
            match gateway6 with
            | Some value ->
                [("gateway6", value)]
            | None ->
                []
          in
          enabled6 :: address6 :: gateway6
      | Static6 ([], _) ->
          raise
            (Xenopsd_error
               (Internal_error
                  "Static IPv6 configuration selected, but no address \
                   specified."
               )
            )
    in
    let settings = constant_setting @ ipv4_setting @ ipv6_setting in
    List.map
      (fun (k, v) -> (Printf.sprintf "%s/%s" _static_ip_setting k, v))
      settings

  let disconnect_flag device disconnected =
    let path = Hotplug.vif_disconnect_path device in
    let flag = if disconnected then "1" else "0" in
    (path, flag)

  let xenstore_of_pvs_proxy proxy =
    match proxy with
    | None ->
        []
    | Some (s, srvs, iface) ->
        let open Vif.PVS_proxy in
        let server_keys =
          List.mapi
            (fun i server ->
              let open Printf in
              [
                ( sprintf "pvs-server-%d-addresses" i
                , String.concat "," server.addresses
                )
              ; ( sprintf "pvs-server-%d-ports" i
                , sprintf "%d-%d" server.first_port server.last_port
                )
              ]
            )
            srvs
          |> List.flatten
        in
        ("pvs-site", s)
        :: ("pvs-interface", iface)
        :: ("pvs-server-num", string_of_int (List.length srvs))
        :: server_keys

  let active_path vm vif =
    Printf.sprintf "/vm/%s/devices/vif/%s" vm (snd vif.Vif.id)

  let set_active _task vm vif active =
    try set_active_device (active_path vm vif) active
    with e ->
      debug "set_active %s.%s <- %b failed: %s" (fst vif.Vif.id)
        (snd vif.Vif.id) active (Printexc.to_string e)

  let get_active vm vif =
    try with_xs (fun xs -> xs.Xs.read (active_path vm vif)) = "1"
    with _ -> false

  let device_kind_of vif =
    match vif.backend with
    | Network.Local _ | Network.Remote _ ->
        Device_common.Vif
    | Network.Sriov _ ->
        Device_common.NetSriovVf

  let plug_exn task vm vif =
    (* Verify that there is metadata present for the VM *)
    let _ = DB.read_exn vm in
    (* If the vif isn't listed as "active" then we don't automatically plug this
       one in *)
    if not (get_active vm vif) then
      debug "VIF %s.%s is not active: not plugging into VM" (fst vif.Vif.id)
        (snd vif.Vif.id)
    else
      on_frontend
        (fun xc xs frontend_domid _ ->
          let backend_domid = backend_domid_of xc xs vif in
          (* Remember the VIF id with the device *)
          let id = (_device_id (device_kind_of vif), id_of vif) in
          let xenopsd_backend = [("xenopsd-backend", "classic")] in
          let static_ip_setting = xenstore_of_static_ip_setting vif in
          let interfaces =
            interfaces_of_vif frontend_domid vif.id vif.position
          in
          let mac = Mac.check_mac vif.mac in
          let with_common_params f =
            f ~xs ~devid:vif.position ~mac ?mtu:(Some vif.mtu)
              ?rate:(Some vif.rate) ?backend_domid:(Some backend_domid)
              ?other_config:(Some vif.other_config)
          in
          List.iter
            (fun interface ->
              Interface.DB.write interface.Interface.Interface.name interface
            )
            interfaces ;
          Xenops_task.with_subtask task
            (Printf.sprintf "Vif.add %s" (id_of vif))
            (fun () ->
              match vif.backend with
              | Network.Local x | Network.Remote (_, x) ->
                  let create =
                    let setup_vif_rules =
                      [("setup-vif-rules", !Xc_resources.setup_vif_rules)]
                    in
                    let setup_pvs_proxy_rules =
                      [
                        ( "setup-pvs-proxy-rules"
                        , !Xc_resources.setup_pvs_proxy_rules
                        )
                      ]
                    in
                    let pvs_proxy = xenstore_of_pvs_proxy vif.pvs_proxy in
                    let locking_mode =
                      xenstore_of_locking_mode vif.locking_mode
                    in
                    (with_common_params Device.Vif.add)
                      ~netty:(Netman.Vswitch x)
                      ~carrier:
                        (vif.carrier
                        && vif.locking_mode <> Xenops_interface.Vif.Disabled
                        )
                      ~extra_private_keys:
                        ((id :: vif.extra_private_keys)
                        @ locking_mode
                        @ setup_vif_rules
                        @ setup_pvs_proxy_rules
                        @ pvs_proxy
                        @ xenopsd_backend
                        )
                      ~extra_xenserver_keys:static_ip_setting
                  in
                  let (_ : Device_common.device) = create task frontend_domid in
                  ()
              | Network.Sriov pci ->
                  let (_ : Device_common.device) =
                    (with_common_params Device.NetSriovVf.add)
                      ~pci ~vlan:vif.vlan ~carrier:vif.carrier
                      ~extra_private_keys:([id] @ xenopsd_backend)
                      ~extra_xenserver_keys:(static_ip_setting @ [("mac", mac)])
                      task frontend_domid
                  in
                  ()
            )
        )
        vm

  let plug task vm = plug_exn task vm

  let unplug task vm vif force =
    with_xc_and_xs (fun xc xs ->
        (* If the device is gone then this is ok *)
        try
          let device = device_by_id xc xs vm (device_kind_of vif) (id_of vif) in
          ( match vif.backend with
          | Network.Local _ | Network.Remote _ ->
              (* If the device is gone then this is ok *)
              let destroy device =
                (* NB different from the VBD case to make the test pass for now *)
                Xenops_task.with_subtask task
                  (Printf.sprintf "Vif.hard_shutdown %s" (id_of vif))
                  (fun () ->
                    ( if force then
                        Device.hard_shutdown
                    else
                      Device.clean_shutdown
                    )
                      task ~xs device
                  ) ;
                Xenops_task.with_subtask task
                  (Printf.sprintf "Vif.release %s" (id_of vif))
                  (fun () -> Device.Vif.release task ~xc ~xs device)
              in
              destroy device ;
              DB.update vm
                (Option.map (fun vm_t ->
                     (* If we have a qemu frontend, detach this too. *)
                     if
                       List.mem_assoc vif.Vif.id
                         vm_t.VmExtra.persistent.VmExtra.qemu_vifs
                     then
                       match
                         List.assoc vif.Vif.id
                           vm_t.VmExtra.persistent.VmExtra.qemu_vifs
                       with
                       | _, Device device ->
                           destroy device ;
                           VmExtra.
                             {
                               persistent=
                                 {
                                   vm_t.persistent with
                                   qemu_vifs=
                                     List.remove_assoc vif.Vif.id
                                       vm_t.persistent.qemu_vifs
                                 }
                             }
                           
                       | _, _ ->
                           vm_t
                     else
                       vm_t
                 )
                )
              |> ignore
          | Network.Sriov _ ->
              Xenops_task.with_subtask task
                (Printf.sprintf "NetSriovVf.hard_shutdown %s" (id_of vif))
                (fun () -> Device.hard_shutdown task ~xs device) ;
              debug
                "Unplug on network SR-IOV VF backed VIF = %s. It would be \
                 unplugged until its PCI device is unplugged."
                (id_of vif)
          ) ;
          let domid = device.Device_common.frontend.Device_common.domid in
          let interfaces = interfaces_of_vif domid vif.id vif.position in
          List.iter
            (fun interface ->
              Interface.DB.remove interface.Interface.Interface.name
            )
            interfaces
        with
        | Xenopsd_error (Does_not_exist (_, _)) ->
            debug "VM = %s; Ignoring missing domain" (id_of vif)
        | Xenopsd_error Device_not_connected ->
            debug "VM = %s; Ignoring missing device" (id_of vif)
    ) ;
    ()

  let move _task vm vif network =
    (* Verify that there is metadata present for the VM *)
    let _ = DB.read_exn vm in
    with_xc_and_xs (fun xc xs ->
        (* If the device is gone then this is ok *)
        try
          let device = device_by_id xc xs vm (device_kind_of vif) (id_of vif) in
          let bridge =
            match network with
            | Network.Local x ->
                x
            | Network.Sriov _ ->
                raise (Xenopsd_error (Unimplemented "network SR-IOV"))
            | Network.Remote _ ->
                raise (Xenopsd_error (Unimplemented "network driver domains"))
          in
          Device.Vif.move ~xs device bridge ;
          (* If we have a qemu frontend, detach this too. *)
          let _ =
            DB.update_exn vm (fun vm_t ->
                let persistent = vm_t.VmExtra.persistent in
                if List.mem_assoc vif.Vif.id persistent.VmExtra.qemu_vifs then
                  match List.assoc vif.Vif.id persistent.VmExtra.qemu_vifs with
                  | _, Device device ->
                      Device.Vif.move ~xs device bridge ;
                      Some
                        VmExtra.
                          {
                            persistent=
                              {
                                persistent with
                                qemu_vifs=
                                  List.remove_assoc vif.Vif.id
                                    persistent.qemu_vifs
                              }
                          }
                        
                  | _, _ ->
                      Some vm_t
                else
                  Some vm_t
            )
          in
          ()
        with
        | Xenopsd_error (Does_not_exist (_, _)) ->
            debug "VM = %s; Ignoring missing domain" (id_of vif)
        | Xenopsd_error Device_not_connected ->
            debug "VM = %s; Ignoring missing device" (id_of vif)
    ) ;
    ()

  let set_carrier _task vm vif carrier =
    with_xc_and_xs (fun xc xs ->
        (* If the device is gone then this is ok *)
        try
          let device = device_by_id xc xs vm (device_kind_of vif) (id_of vif) in
          match vif.backend with
          | Network.Local _ | Network.Remote _ ->
              Device.Vif.set_carrier ~xs device carrier
          | Network.Sriov _ ->
              debug
                "VIF = %s; Ignoring setting carrier on network SR-IOV backed \
                 VIF"
                (id_of vif)
        with
        | Xenopsd_error (Does_not_exist (_, _)) ->
            debug "VM = %s; Ignoring missing domain" (id_of vif)
        | Xenopsd_error Device_not_connected ->
            debug "VM = %s; Ignoring missing device" (id_of vif)
    )

  let set_locking_mode _task vm vif mode =
    with_xc_and_xs (fun xc xs ->
        match vif.backend with
        | Network.Sriov _ ->
            raise (Xenopsd_error (Unimplemented "network SR-IOV"))
        | Network.Local _ | Network.Remote _ ->
            let open Device_common in
            (* If the device is gone then this is ok *)
            let device = device_by_id xc xs vm Vif (id_of vif) in
            let path = Device_common.get_private_data_path_of_device device in
            (* Delete the old keys *)
            List.iter (fun x -> safe_rm xs (path ^ "/" ^ x)) locking_mode_keys ;
            List.iter
              (fun (x, y) -> xs.Xs.write (path ^ "/" ^ x) y)
              (xenstore_of_locking_mode mode) ;
            let disconnected =
              not (vif.carrier && mode <> Xenops_interface.Vif.Disabled)
            in
            let disconnect_path, flag = disconnect_flag device disconnected in
            xs.Xs.write disconnect_path flag ;
            let devid = string_of_int device.frontend.devid in
            let vif_interface_name =
              Printf.sprintf "vif%d.%s" device.frontend.domid devid
            in
            let tap_interface_name =
              Printf.sprintf "tap%d.%s" device.frontend.domid devid
            in
            ignore
              (run
                 !Xc_resources.setup_vif_rules
                 ["classic"; vif_interface_name; vm; devid; "filter"]
              ) ;
            (* Update rules for the tap device if the VM has booted HVM with no
               PV drivers. *)
            let di = Xenctrl.domain_getinfo xc device.frontend.domid in
            if VM.get_domain_type ~xs di = Vm.Domain_HVM then
              ignore
                (run
                   !Xc_resources.setup_vif_rules
                   ["classic"; tap_interface_name; vm; devid; "filter"]
                )
    )

  let set_ip_unspecified xs xenstore_path suffix =
    Xs.transaction xs (fun t ->
        let ip_setting_enabled =
          Printf.sprintf "%s/%s%s" xenstore_path "enabled" suffix
        in
        t.Xst.write ip_setting_enabled "0" ;
        let ip_setting_address =
          Printf.sprintf "%s/%s%s" xenstore_path "address" suffix
        in
        t.Xst.rm ip_setting_address ;
        let ip_setting_gateway =
          Printf.sprintf "%s/%s%s" xenstore_path "gateway" suffix
        in
        t.Xst.rm ip_setting_gateway
    )

  let set_ip_static xs xenstore_path suffix address gateway =
    Xs.transaction xs (fun t ->
        let ip_setting_enabled =
          Printf.sprintf "%s/%s%s" xenstore_path "enabled" suffix
        in
        t.Xst.write ip_setting_enabled "1" ;
        let ip_setting_address =
          Printf.sprintf "%s/%s%s" xenstore_path "address" suffix
        in
        t.Xst.write ip_setting_address address ;
        let ip_setting_gateway =
          Printf.sprintf "%s/%s%s" xenstore_path "gateway" suffix
        in
        match gateway with
        | None ->
            t.Xst.rm ip_setting_gateway
        | Some value ->
            debug "xenstore-write %s <- %s" ip_setting_gateway value ;
            t.Xst.write ip_setting_gateway value
    )

  let set_ipv4_configuration _task vm vif ipv4_configuration =
    with_xc_and_xs (fun xc xs ->
        let device = device_by_id xc xs vm (device_kind_of vif) (id_of vif) in
        let xenstore_path =
          Printf.sprintf "%s/%s"
            (Device_common.extra_xenserver_path_of_device ~xs device)
            _static_ip_setting
        in
        match ipv4_configuration with
        | Unspecified4 ->
            set_ip_unspecified xs xenstore_path ""
        | Static4 (address :: _, gateway) ->
            set_ip_static xs xenstore_path "" address gateway
        | Static4 ([], _) ->
            raise
              (Xenopsd_error
                 (Internal_error
                    "Static IPv4 configuration selected, but no address \
                     specified."
                 )
              )
    )

  let set_ipv6_configuration _task vm vif ipv6_configuration =
    with_xc_and_xs (fun xc xs ->
        let device = device_by_id xc xs vm (device_kind_of vif) (id_of vif) in
        let xenstore_path =
          Printf.sprintf "%s/%s"
            (Device_common.extra_xenserver_path_of_device ~xs device)
            _static_ip_setting
        in
        match ipv6_configuration with
        | Unspecified6 ->
            set_ip_unspecified xs xenstore_path "6"
        | Static6 (address :: _, gateway) ->
            set_ip_static xs xenstore_path "6" address gateway
        | Static6 ([], _) ->
            raise
              (Xenopsd_error
                 (Internal_error
                    "Static IPv6 configuration selected, but no address \
                     specified."
                 )
              )
    )

  let set_pvs_proxy _task vm vif proxy =
    with_xc_and_xs (fun xc xs ->
        match vif.backend with
        | Network.Sriov _ ->
            raise (Xenopsd_error (Unimplemented "network SR-IOV"))
        | Network.Local _ | Network.Remote _ ->
            let open Device_common in
            (* If the device is gone then this is ok *)
            let device = device_by_id xc xs vm Vif (id_of vif) in
            let private_path =
              Device_common.get_private_data_path_of_device device
            in
            let hotplug_path = Hotplug.get_hotplug_path device in
            let setup action =
              let devid = string_of_int device.frontend.devid in
              let vif_interface_name =
                Printf.sprintf "vif%d.%s" device.frontend.domid devid
              in
              let tap_interface_name =
                Printf.sprintf "tap%d.%s" device.frontend.domid devid
              in
              let di = Xenctrl.domain_getinfo xc device.frontend.domid in
              ignore
                (run
                   !Xc_resources.setup_pvs_proxy_rules
                   [
                     action
                   ; "vif"
                   ; vif_interface_name
                   ; private_path
                   ; hotplug_path
                   ]
                ) ;
              if VM.get_domain_type ~xs di = Vm.Domain_HVM then
                try
                  ignore
                    (run
                       !Xc_resources.setup_pvs_proxy_rules
                       [
                         action
                       ; "tap"
                       ; tap_interface_name
                       ; private_path
                       ; hotplug_path
                       ]
                    )
                with _ ->
                  (* There won't be a tap device if the VM has PV drivers
                     loaded. *)
                  ()
            in
            if proxy = None then (
              setup "remove" ;
              Xs.transaction xs (fun t ->
                  let keys = t.Xs.directory private_path in
                  List.iter
                    (fun key ->
                      if
                        Astring.String.is_prefix ~affix:pvs_proxy_key_prefix key
                      then
                        t.Xs.rm (Printf.sprintf "%s/%s" private_path key)
                    )
                    keys
              )
            ) else (
              Xs.transaction xs (fun t ->
                  t.Xs.writev private_path (xenstore_of_pvs_proxy proxy)
              ) ;
              setup "add"
            )
    )

  let get_state vm vif =
    with_xc_and_xs (fun xc xs ->
        try
          let (d : Device_common.device) =
            device_by_id xc xs vm (device_kind_of vif) (id_of vif)
          in
          let domid = d.Device_common.frontend.Device_common.domid in
          let device =
            "vif" ^ string_of_int domid ^ "." ^ string_of_int vif.position
          in
          match vif.backend with
          | Network.Sriov pci ->
              let pci_state = PCI.get_state' vm pci in
              {
                unplugged_vif with
                Vif.active= get_active vm vif
              ; plugged= Xenops_interface.Pci.(pci_state.plugged)
              ; device= Some device
              }
          | Network.Local _ | Network.Remote _ ->
              let kthread_pid =
                match Device_common.kthread_pid_paths_of_device ~xs d with
                (* There is at most one path for VIFs *)
                | path :: _ -> (
                  try xs.Xs.read path |> int_of_string with _ -> 0
                )
                | [] ->
                    0
              in
              let pra_path = Hotplug.vif_pvs_rules_active_path_of_device d in
              let pvs_rules_active =
                try
                  ignore (xs.Xs.read pra_path) ;
                  true
                with _ -> false
              in
              (* We say the device is present unless it has been deleted from
                 xenstore. The corrolary is that: only when the device is
                 finally deleted from xenstore, can we remove bridges or switch
                 configuration. *)
              {
                Vif.active= true
              ; plugged= true
              ; media_present= true
              ; kthread_pid
              ; device= Some device
              ; pvs_rules_active
              }
        with
        | Xenopsd_error (Does_not_exist (_, _))
        | Xenopsd_error Device_not_connected
        ->
          {unplugged_vif with Vif.active= get_active vm vif}
    )

  let get_device_action_request vm vif =
    with_xc_and_xs (fun xc xs ->
        match vif.backend with
        | Network.Sriov _ ->
            None
        | Network.Local _ | Network.Remote _ -> (
          try
            let (device : Device_common.device) =
              device_by_id xc xs vm (device_kind_of vif) (id_of vif)
            in
            if Hotplug.device_is_online ~xs device then
              None
            else
              Some Needs_unplug
          with Xenopsd_error Device_not_connected -> None
        )
    )
end

module UPDATES = struct
  let get last timeout = Updates.get "UPDATES.get" last timeout internal_updates
end

module IntMap = Map.Make (struct
  type t = int

  let compare = compare
end)

module Actions = struct
  (* CA-76600: the rtc/timeoffset needs to be maintained over a migrate. *)
  let store_rtc_timeoffset vm timeoffset =
    let _ =
      DB.update vm
        (Option.map (function {VmExtra.persistent} as extra ->
             ( match persistent with
             | {VmExtra.ty= Some (Vm.HVM hvm_info); _} ->
                 let platformdata =
                   ("timeoffset", timeoffset)
                   :: List.remove_assoc "timeoffset" persistent.platformdata
                 in
                 let persistent =
                   {
                     persistent with
                     VmExtra.ty= Some (Vm.HVM {hvm_info with Vm.timeoffset})
                   ; platformdata
                   }
                 in
                 debug "VM = %s; rtc/timeoffset <- %s" vm timeoffset ;
                 VmExtra.{persistent}
             | _ ->
                 extra
             )
             )
          )
    in
    ()

  let xenbus_connected = Xenbus_utils.(int_of Connected) |> string_of_int

  let maybe_update_pv_drivers_detected ~xc ~xs domid path =
    let vm = get_uuid ~xc domid |> Uuid.to_string in
    Option.iter
      (function
        | {VmExtra.persistent} -> (
          try
            let value = xs.Xs.read path in
            let pv_drivers_detected =
              match
                ( value = xenbus_connected
                , persistent.VmExtra.pv_drivers_detected
                )
              with
              | true, false ->
                  (* State "connected" (4) means that PV drivers are present for
                     this device *)
                  debug "VM = %s; found PV driver evidence on %s (value = %s)"
                    vm path value ;
                  true
              | false, true ->
                  (* This device is not connected, while earlier we detected PV
                     drivers. We conclude that drivers are still present if any
                     other device is connected. *)
                  let devices = Device_common.list_frontends ~xs domid in
                  let found =
                    (* Return `true` as soon as a device in state 4 is found. *)
                    List.exists
                      (fun device ->
                        try
                          xs.Xs.read
                            (Device_common.backend_state_path_of_device ~xs
                               device
                            )
                          = xenbus_connected
                        with Xs_protocol.Enoent _ -> false
                      )
                      devices
                  in
                  if not found then (* No devices in state "connected" (4) *)
                    debug "VM = %s; lost PV driver evidence" vm ;
                  found
              | _ ->
                  (* No change *)
                  persistent.VmExtra.pv_drivers_detected
            in
            let updated =
              DB.update vm
                (Option.map (function {VmExtra.persistent} ->
                     let persistent =
                       {persistent with VmExtra.pv_drivers_detected}
                     in
                     VmExtra.{persistent}
                     )
                  )
            in
            if updated then
              Updates.add (Dynamic.Vm vm) internal_updates
          with Xs_protocol.Enoent _ ->
            warn "Watch event on %s fired but couldn't read from it" path ;
            ()
            (* the path must have disappeared immediately after the watch fired.
               Let's treat this as if we never saw it. *)
        )
        )
      (DB.read vm)

  let interesting_paths_for_domain domid uuid =
    let open Printf in
    [
      sprintf "/local/domain/%d/attr" domid
    ; sprintf "/local/domain/%d/data/updated" domid
    ; sprintf "/local/domain/%d/data/ts" domid
    ; sprintf "/local/domain/%d/memory/target" domid
    ; sprintf "/local/domain/%d/memory/uncooperative" domid
    ; sprintf "/local/domain/%d/console/vnc-port" domid
    ; sprintf "/local/domain/%d/console/tc-port" domid
    ; Device.Qemu.pid_path_signal domid
    ; sprintf "/local/domain/%d/control" domid
    ; sprintf "/local/domain/%d/device" domid
    ; sprintf "/local/domain/%d/rrd" domid
    ; sprintf "/local/domain/%d/vm-data" domid
    ; sprintf "/local/domain/%d/feature" domid
    ; sprintf "/vm/%s/rtc/timeoffset" uuid
    ; sprintf "/local/domain/%d/xenserver/attr" domid
    ]

  let watch_token domid = Printf.sprintf "xenopsd-xc:domain-%d" domid

  let watches_of_device dev =
    let interesting_backend_keys =
      [
        "kthread-pid"
      ; "tapdisk-pid"
      ; "shutdown-done"
      ; "hotplug-status"
      ; "params"
      ; "state"
      ]
    in
    let open Device_common in
    let be = dev.backend.domid in
    let fe = dev.frontend.domid in
    let kind = string_of_kind dev.backend.kind in
    let devid = dev.frontend.devid in
    List.map
      (fun k ->
        Printf.sprintf "/local/domain/%d/backend/%s/%d/%d/%s" be kind fe devid k
      )
      interesting_backend_keys

  let unmanaged_domain domid id = domid > 0 && not (DB.exists id)

  let found_running_domain _domid id =
    Updates.add (Dynamic.Vm id) internal_updates

  let device_watches = ref IntMap.empty

  let domain_appeared _xc _xs domid =
    device_watches := IntMap.add domid [] !device_watches

  let domain_disappeared _xc xs domid =
    let token = watch_token domid in
    List.iter
      (fun d ->
        List.iter (Xenstore_watch.unwatch ~xs token) (watches_of_device d)
      )
      (try IntMap.find domid !device_watches with Not_found -> []) ;
    device_watches := IntMap.remove domid !device_watches ;
    (* Anyone blocked on a domain/device operation which won't happen because
       the domain just shutdown should be cancelled here. *)
    debug "Cancelling watches for: domid %d" domid ;
    Cancel_utils.on_shutdown ~xs domid ;
    (* Finally, discard any device caching for the domid destroyed *)
    DeviceCache.discard device_cache domid

  let qemu_disappeared di xc xs =
    match !Xenopsd.action_after_qemu_crash with
    | None ->
        ()
    | Some action -> (
        debug "action-after-qemu-crash=%s" action ;
        match action with
        | "poweroff" ->
            (* we do not expect a HVM guest to survive qemu disappearing, so
               kill the VM *)
            Domain.set_action_request ~xs di.Xenctrl.domid (Some "poweroff")
        | "pause" ->
            (* useful for debugging qemu *)
            Domain.pause ~xc di.Xenctrl.domid
        | _ ->
            ()
      )

  let add_device_watch xs dev =
    let open Device_common in
    debug "Adding watches for: %s" (string_of_device dev) ;
    let domid = dev.frontend.domid in
    let token = watch_token domid in
    List.iter (Xenstore_watch.watch ~xs token) (watches_of_device dev) ;
    device_watches :=
      IntMap.add domid
        (dev :: IntMap.find domid !device_watches)
        !device_watches

  let remove_device_watch xs dev =
    let open Device_common in
    debug "Removing watches for: %s" (string_of_device dev) ;
    let domid = dev.frontend.domid in
    let current = IntMap.find domid !device_watches in
    let token = watch_token domid in
    List.iter (Xenstore_watch.unwatch ~xs token) (watches_of_device dev) ;
    device_watches :=
      IntMap.add domid (List.filter (fun x -> x <> dev) current) !device_watches

  let watch_fired xc xs path domains watches =
    let look_for_different_devices domid =
      if not (Xenstore_watch.IntSet.mem domid watches) then
        debug "Ignoring frontend device watch on unmanaged domain: %d" domid
      else if not (IntMap.mem domid !device_watches) then
        warn
          "Xenstore watch fired, but no entry for domid %d in device watches \
           list"
          domid
      else
        let devices = IntMap.find domid !device_watches in
        let devices' = Device_common.list_frontends ~xs domid in
        let old_devices =
          Xapi_stdext_std.Listext.List.set_difference devices devices'
        in
        let new_devices =
          Xapi_stdext_std.Listext.List.set_difference devices' devices
        in
        List.iter (add_device_watch xs) new_devices ;
        List.iter (remove_device_watch xs) old_devices
    in
    let uuid_of_domain di =
      let string_of_domain_handle handle =
        Array.to_list handle |> List.map string_of_int |> String.concat "; "
      in
      match Uuid.of_int_array di.Xenctrl.handle with
      | Some x ->
          x
      | None ->
          failwith
            (Printf.sprintf "VM handle for domain %i is an invalid uuid: %a"
               di.Xenctrl.domid
               (fun () -> string_of_domain_handle)
               di.Xenctrl.handle
            )
    in
    let fire_event_on_vm domid =
      let d = int_of_string domid in
      let open Xenstore_watch in
      if not (IntMap.mem d domains) then
        debug "Ignoring watch on shutdown domain %d" d
      else
        let di = IntMap.find d domains in
        let id = Uuid.to_string (uuid_of_domain di) in
        Updates.add (Dynamic.Vm id) internal_updates
    in
    let fire_event_on_device domid kind devid =
      let d = int_of_string domid in
      let open Xenstore_watch in
      if not (IntMap.mem d domains) then
        debug "Ignoring watch on shutdown domain %d" d
      else
        let di = IntMap.find d domains in
        let id = Uuid.to_string (uuid_of_domain di) in
        let update =
          match kind with
          | "vbd" | "vbd3" | "qdisk" | "9pfs" ->
              let devid' =
                devid
                |> int_of_string
                |> Device_number.of_xenstore_key
                |> Device_number.to_linux_device
              in
              Some (Dynamic.Vbd (id, devid'))
          | "vif" ->
              Some (Dynamic.Vif (id, devid))
          | x ->
              debug "Unknown device kind: '%s'" x ;
              None
        in
        Option.iter (fun x -> Updates.add x internal_updates) update
    in
    let fire_event_on_qemu domid =
      let d = int_of_string domid in
      let open Xenstore_watch in
      if not (IntMap.mem d domains) then
        debug "Ignoring qemu-pid-signal watch on shutdown domain %d" d
      else
        let signal =
          try Some (xs.Xs.read (Device.Qemu.pid_path_signal d)) with _ -> None
        in
        match signal with
        | None ->
            ()
        | Some signal ->
            debug "Received unexpected qemu-pid-signal %s for domid %d" signal d ;
            let di = IntMap.find d domains in
            let id = Uuid.to_string (uuid_of_domain di) in
            qemu_disappeared di xc xs ;
            Updates.add (Dynamic.Vm id) internal_updates
    in
    let register_rrd_plugin ~domid ~name ~grant_refs ~protocol =
      debug
        "Registering RRD plugin: frontend_domid = %d, name = %s, refs = [%s]"
        domid name
        (List.map string_of_int grant_refs |> String.concat ";") ;
      let uid = {Rrd_interface.name; frontend_domid= domid} in
      let info =
        {
          Rrd_interface.frequency= Rrd.Five_Seconds
        ; shared_page_refs= grant_refs
        }
      in
      let (_ : float) = RRDD.Plugin.Interdomain.register uid info protocol in
      ()
    in
    let deregister_rrd_plugin ~domid ~name =
      debug "Deregistering RRD plugin: frontend_domid = %d, name = %s" domid
        name ;
      let uid = {Rrd_interface.name; frontend_domid= domid} in
      RRDD.Plugin.Interdomain.deregister uid
    in
    match Astring.String.cuts ~empty:false ~sep:"/" path with
    | "local"
      :: "domain" :: domid :: "backend" :: kind :: frontend :: devid :: key ->
        debug
          "Watch on backend domid: %s kind: %s -> frontend domid: %s devid: %s"
          domid kind frontend devid ;
        fire_event_on_device frontend kind devid ;
        (* If this event was a state change then this might be the first time we
           see evidence of PV drivers *)
        if key = ["state"] then
          maybe_update_pv_drivers_detected ~xc ~xs (int_of_string frontend) path
    | "local" :: "domain" :: frontend :: "device" :: _ ->
        look_for_different_devices (int_of_string frontend)
    | ["local"; "domain"; domid; "rrd"; name; "ready"] -> (
        debug "Watch picked up an RRD plugin: domid = %s, name = %s" domid name ;
        try
          let grant_refs_path =
            Printf.sprintf "/local/domain/%s/rrd/%s/grantrefs" domid name
          in
          let protocol_path =
            Printf.sprintf "/local/domain/%s/rrd/%s/protocol" domid name
          in
          let grant_refs =
            xs.Xs.read grant_refs_path
            |> Astring.String.cuts ~sep:","
            |> List.map int_of_string
          in
          let protocol =
            xs.Xs.read protocol_path |> Rrd_interface.protocol_of_string
          in
          register_rrd_plugin ~domid:(int_of_string domid) ~name ~grant_refs
            ~protocol
        with e ->
          debug "Failed to register RRD plugin: caught %s" (Printexc.to_string e)
      )
    | ["local"; "domain"; domid; "rrd"; name; "shutdown"] ->
        let value =
          try Some (xs.Xs.read path) with Xs_protocol.Enoent _ -> None
        in
        if value = Some "true" then (
          debug "RRD plugin has announced shutdown: domid = %s, name = %s" domid
            name ;
          safe_rm xs (Printf.sprintf "local/domain/%s/rrd/%s" domid name) ;
          try deregister_rrd_plugin ~domid:(int_of_string domid) ~name
          with e ->
            debug "Failed to deregister RRD plugin: caught %s"
              (Printexc.to_string e)
        )
    | ["local"; "domain"; domid; "qemu-pid-signal"] ->
        fire_event_on_qemu domid
    | "local" :: "domain" :: domid :: _ ->
        fire_event_on_vm domid
    | ["vm"; uuid; "rtc"; "timeoffset"] ->
        let timeoffset = try Some (xs.Xs.read path) with _ -> None in
        Option.iter
          (fun timeoffset ->
            (* Store the rtc/timeoffset for migrate *)
            store_rtc_timeoffset uuid timeoffset ;
            (* Tell the higher-level toolstack about this too *)
            Updates.add (Dynamic.Vm uuid) internal_updates
          )
          timeoffset
    | _ ->
        debug "Ignoring unexpected watch: %s" path
end

module Watcher = Xenstore_watch.WatchXenstore (Actions)

(* Here we analyse common startup errors in more detail and suggest the most
   likely fixes (e.g. switch to root, start missing service) *)

let look_for_forkexec () =
  try
    let _ = run "/bin/ls" [] in
    debug "fork/exec service is responding"
  with e ->
    error "The fork/exec service is not working properly. The raw error was: %s"
      (Printexc.to_string e) ;
    error "This is a fatal error because I will not be able to start any VMs." ;
    error "Please start (or restart) the fork/exec service and try again." ;
    exit 1

let look_for_xen () =
  match detect_hypervisor () with
  | Some (Xen (major, minor)) ->
      (major, minor)
  | Some (Other x) ->
      error "You are running a different hypervisor (%s)" x ;
      error
        "Please check your bootloader configuration, reboot to xen and try \
         again." ;
      exit 1
  | None ->
      error "The file %s does not exist: you are not running xen."
        _sys_hypervisor_type ;
      error
        "Please check your bootloader configuration, reboot to xen and try \
         again." ;
      exit 1

let look_for_xenctrl () =
  try
    let xc = Xenctrl.interface_open () in
    debug "xenctrl interface is available" ;
    Xenctrl.interface_close xc
  with e ->
    error "I failed to open the low-level xen control interface (xenctrl)" ;
    error "The raw error was: %s" (Printexc.to_string e) ;
    if Unix.geteuid () = 0 then (
      debug "You are running as root -- this is good." ;
      error
        "Please check you have a matching hypervisor, xenctrl libraries and \
         xenopsd." ;
      error "If the problem persists then contact: <xen-api@lists.xen.org>" ;
      exit 1
    ) else (
      error "You are not running as root." ;
      error "Please switch to root and try again." ;
      exit 1
    )

let init () =
  look_for_forkexec () ;
  let major, minor = look_for_xen () in
  look_for_xenctrl () ;
  if
    major < "4" || ((major = "4" && minor < "2") && !Xenopsd.run_hotplug_scripts)
  then (
    error
      "This is xen version %s.%s. On all versions < 4.1 we must use \
       hotplug/udev scripts"
      major minor ;
    error
      "To fix this error either upgrade xen or set run_hotplug_scripts=false \
       in xenopsd.conf" ;
    error
      "Setting run_hotplug_scripts to false so we can continue: this may cause \
       device timeouts." ;
    Xenopsd.run_hotplug_scripts := false
  ) ;
  if !Xenopsd.run_hotplug_scripts then
    with_xs (fun xs ->
        xs.Xs.write disable_udev_path "1" ;
        info "Written %s to disable the hotplug/udev scripts" disable_udev_path
    ) ;
  (* XXX: is this completely redundant now? The Citrix PV drivers don't need
     this any more *)
  (* Special XS entry looked for by the XenSource PV drivers (see
     xenagentd.hg:src/xad.c) *)
  let xe_key = "/mh/XenSource-TM_XenEnterprise-TM" in
  let xe_val =
    "XenSource(TM) and XenEnterprise(TM) are registered trademarks of \
     XenSource Inc."
  in
  with_xs (fun xs ->
      xs.Xs.write xe_key xe_val ;
      xs.Xs.setperms xe_key
        {Xs_protocol.ACL.owner= 0; other= Xs_protocol.ACL.READ; acl= []}
  ) ;
  Device.Backend.init () ;
  Domain.numa_init () ;
  debug "xenstore is responding to requests" ;
  let () = Watcher.create_watcher_thread () in
  ()

module DEBUG = struct
  let trigger cmd args =
    match (cmd, args) with
    | "reboot", [k] ->
        let uuid = uuid_of_string k in
        with_xc (fun xc ->
            match di_of_uuid ~xc uuid with
            | None ->
                raise (Xenopsd_error (Does_not_exist ("domain", k)))
            | Some di ->
                Xenctrl.domain_shutdown xc di.Xenctrl.domid Xenctrl.Reboot
        )
    | _ ->
        debug "DEBUG.trigger cmd=%s Unimplemented" cmd ;
        raise (Xenopsd_error (Unimplemented cmd))
end<|MERGE_RESOLUTION|>--- conflicted
+++ resolved
@@ -1863,12 +1863,8 @@
             ?(serial = "pty") ?(monitor = "null") ?(nics = []) ?(disks = [])
             ?(vgpus = []) ?(pci_emulations = []) ?(usb = Device.Dm.Disabled)
             ?(parallel = None) ?(acpi = true) ?(video = Cirrus) ?keymap ?vnc_ip
-<<<<<<< HEAD
-            ?(pci_passthrough = false) ?(hvm = true) ?(video_mib = 4)
+            ?(pci_passthrough = false) ?(video_mib = 4)
             ?(tpm = None) () =
-=======
-            ?(pci_passthrough = false) ?(video_mib = 4) () =
->>>>>>> ef96b22e
           let video =
             match (video, vgpus) with
             | Cirrus, [] ->
