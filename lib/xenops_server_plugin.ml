--- conflicted
+++ resolved
@@ -68,13 +68,8 @@
     val add: Vm.t -> unit
     val remove: Vm.t -> unit
     val create: Xenops_task.task_handle -> int64 option -> Vm.t -> unit
-<<<<<<< HEAD
-    val build: ?restore_fd:Unix.file_descr -> Xenops_task.task_handle -> Vm.t -> Vbd.t list -> Vif.t list -> Vgpu.t list -> string list -> bool ->  unit (* XXX cancel *)
-    val create_device_model: Xenops_task.task_handle -> Vm.t -> Vbd.t list -> Vif.t list -> Vgpu.t list -> bool -> unit
-=======
     val build: ?restore_fd:Unix.file_descr -> Xenops_task.task_handle -> Vm.t -> Vbd.t list -> Vif.t list -> Vgpu.t list -> Vusb.t list-> string list -> bool ->  unit (* XXX cancel *)
     val create_device_model: Xenops_task.task_handle -> Vm.t -> Vbd.t list -> Vif.t list -> Vgpu.t list -> Vusb.t list -> bool -> unit
->>>>>>> 2705115b
     val destroy_device_model: Xenops_task.task_handle -> Vm.t -> unit
     val destroy: Xenops_task.task_handle -> Vm.t -> unit
     val pause: Xenops_task.task_handle -> Vm.t -> unit
@@ -86,18 +81,12 @@
     val request_shutdown: Xenops_task.task_handle -> Vm.t -> shutdown_request -> float -> bool
     val wait_shutdown: Xenops_task.task_handle -> Vm.t -> shutdown_request -> float -> bool
 
-<<<<<<< HEAD
     val save: Xenops_task.task_handle -> progress_cb -> Vm.t -> flag list -> data -> data option -> unit
     val restore: Xenops_task.task_handle -> progress_cb -> Vm.t -> Vbd.t list -> Vif.t list -> data -> string list -> unit
 
     val save_vgpu: Xenops_task.task_handle -> Vm.t -> Vgpu.t -> data -> unit
     val restore_vgpu: Xenops_task.task_handle -> Vm.t -> Vgpu.t -> data -> unit
 
-=======
-    val save: Xenops_task.task_handle -> progress_cb -> Vm.t -> flag list -> data -> unit
-    val restore: Xenops_task.task_handle -> progress_cb -> Vm.t -> Vbd.t list -> Vif.t list -> data -> string list -> unit
-
->>>>>>> 2705115b
     val s3suspend: Xenops_task.task_handle -> Vm.t -> unit
     val s3resume: Xenops_task.task_handle -> Vm.t -> unit
 
@@ -154,15 +143,12 @@
   module VGPU : sig
     val get_state: Vm.id -> Vgpu.t -> Vgpu.state
   end
-<<<<<<< HEAD
-=======
   module VUSB :sig
     val plug: Xenops_task.task_handle -> Vm.id -> Vusb.t -> unit
     val unplug: Xenops_task.task_handle -> Vm.id -> Vusb.t -> unit
     val get_state: Vm.id -> Vusb.t -> Vusb.state
     val get_device_action_request: Vm.id -> Vusb.t -> device_action_request option
   end
->>>>>>> 2705115b
   module UPDATES : sig
     val get: Updates.id option -> int option -> Dynamic.barrier list * Dynamic.id list * Updates.id
   end
