(*
 * Copyright (C) Citrix Systems Inc.
 *
 * This program is free software; you can redistribute it and/or modify
 * it under the terms of the GNU Lesser General Public License as published
 * by the Free Software Foundation; version 2.1 only. with the special
 * exception on linking described in file LICENSE.
 *
 * This program is distributed in the hope that it will be useful,
 * but WITHOUT ANY WARRANTY; without even the implied warranty of
 * MERCHANTABILITY or FITNESS FOR A PARTICULAR PURPOSE.  See the
 * GNU Lesser General Public License for more details.
 *)
open Xenops_interface
open Xenops_server_plugin
open Xenops_utils
open Xenops_task

module D = Debug.Make(struct let name = "xenops_server_simulator" end)
open D

let simplified = false

module Domain = struct
  type t = {
    domid: int;
    uuid: string;
    hvm: bool;
    domain_action_request: domain_action_request option;
    paused: bool;
    built: bool;
    vcpus: int;
    shadow_multiplier: float;
    memory_dynamic_min: int64;
    memory_dynamic_max: int64;
    qemu_created: bool;
    suspended: bool;
    vbds: Vbd.t list; (* maintained in reverse-plug order *)
    vifs: Vif.t list;
    pcis: Pci.t list;
    vgpus: Vgpu.t list;
<<<<<<< HEAD
=======
    vusbs: Vusb.t list;
>>>>>>> 2705115b
    xsdata: (string * string) list;
    last_create_time: float;
  } [@@deriving rpc]
end

module DB = TypedTable(struct
    include Domain
    let namespace = "domain"
    type key = string
    let key x = [ x ]
  end)

let updates = Updates.empty scheduler

let next_domid =
  let next = ref None in (* unknown *)
  let get_next =
    fun () -> match !next with
      | None ->
        let domains = List.filter_map DB.read (DB.list []) in
        let domids = List.map (fun x -> x.Domain.domid) domains in
        let highest = List.fold_left max 0 domids in
        next := Some (highest + 1);
        highest + 1
      | Some x -> x in
  let incr_next () = next := Opt.map (fun x -> x + 1) !next in
  fun () ->
    let result = get_next () in
    incr_next ();
    debug "using domid %d" result;
    result

let m = Mutex.create ()

let create_nolock _ vm () =
  debug "Domain.create vm=%s" vm.Vm.id;
  if DB.exists vm.Vm.id then begin
    debug "VM.create_nolock %s: Already_exists" vm.Vm.id;
    raise (Already_exists("domain", vm.Vm.id))
  end else begin
    let open Domain in
    let domain = {
      domid = next_domid ();
      uuid = vm.Vm.id;
      hvm = (match vm.Vm.ty with Vm.HVM _ -> true | _ -> false);
      domain_action_request = None;
      paused = true;
      built = false;
      vcpus = vm.Vm.vcpus;
      shadow_multiplier = (match vm.Vm.ty with Vm.HVM { Vm.shadow_multiplier = x } -> x | _ -> 1.);
      memory_dynamic_min = vm.Vm.memory_dynamic_min;
      memory_dynamic_max = vm.Vm.memory_dynamic_max;
      qemu_created = false;
      suspended = false;
      vifs = [];
      vbds = [];
      pcis = [];
      vgpus = [];
<<<<<<< HEAD
=======
      vusbs = [];
>>>>>>> 2705115b
      xsdata = vm.Vm.xsdata;
      last_create_time = Unix.gettimeofday ();
    } in
    DB.write vm.Vm.id domain
  end

let get_state_nolock vm () =
  if DB.exists vm.Vm.id then begin
    let d = DB.read_exn vm.Vm.id in
    { halted_vm with
      Vm.power_state = Running;
      domids = [ d.Domain.domid ];
      vcpu_target = d.Domain.vcpus;
      last_start_time = d.Domain.last_create_time;
    }
  end else halted_vm

let get_domain_action_request_nolock vm () =
  if DB.exists vm.Vm.id then begin
    let d = DB.read_exn vm.Vm.id in
    d.Domain.domain_action_request
  end else Some Needs_poweroff

let destroy_nolock vm () =
  debug "Domain.destroy vm=%s" vm.Vm.id;
  (* Idempotent *)
  if DB.exists vm.Vm.id then DB.delete vm.Vm.id

<<<<<<< HEAD
let build_nolock vm vbds vifs vgpus extras () =
=======
let build_nolock vm vbds vifs vgpus vusbs extras () =
>>>>>>> 2705115b
  debug "Domain.build vm=%s" vm.Vm.id;
  debug "setting built <- true";
  DB.write vm.Vm.id { (DB.read_exn vm.Vm.id) with Domain.built = true }

let create_device_model_nolock vm () =
  debug "Domain.create_device_model vm=%s" vm.Vm.id;
  DB.write vm.Vm.id { (DB.read_exn vm.Vm.id) with Domain.qemu_created = true }

let destroy_device_model_nolock vm () =
  debug "Domain.destroy_device_model vm=%s" vm.Vm.id;
  if DB.exists vm.Vm.id
  then DB.write vm.Vm.id { (DB.read_exn vm.Vm.id) with Domain.qemu_created = false }
  else warn "Domain.destroy_device_model vm=%s: no device model exists" vm.Vm.id

let request_shutdown_nolock vm reason () =
  DB.write vm.Vm.id { (DB.read_exn vm.Vm.id) with Domain.domain_action_request =
                                                    Some (match reason with
                                                        | Halt | PowerOff -> Needs_poweroff
                                                        | Reboot -> Needs_reboot
                                                        | Suspend | S3Suspend -> Needs_suspend)
                    };
  Updates.add (Dynamic.Vm vm.Vm.id) updates;
  true

<<<<<<< HEAD
let save_nolock vm _ data vgpu_data () =
=======
let save_nolock vm _ data () =
>>>>>>> 2705115b
  DB.write vm.Vm.id { (DB.read_exn vm.Vm.id) with Domain.suspended = true }

let restore_nolock vm vbds vifs data extras () =
  DB.write vm.Vm.id { (DB.read_exn vm.Vm.id) with Domain.built = true }

let do_pause_unpause_nolock vm paused () =
  let d = DB.read_exn vm.Vm.id in
  if not d.Domain.built || (d.Domain.hvm && not(d.Domain.qemu_created))
  then raise (Domain_not_built)
  else DB.write vm.Vm.id { d with Domain.paused = paused }

let do_set_xsdata_nolock vm xsdata () =
  let d = DB.read_exn vm.Vm.id in
  DB.write vm.Vm.id { d with Domain.xsdata = xsdata }

let do_set_vcpus_nolock vm n () =
  let d = DB.read_exn vm.Vm.id in
  if not d.Domain.built || (d.Domain.hvm && not(d.Domain.qemu_created))
  then raise (Domain_not_built)	
  else DB.write vm.Vm.id { d with Domain.vcpus = n }

let do_set_shadow_multiplier_nolock vm m () =
  let d = DB.read_exn vm.Vm.id in
  if not d.Domain.built || (d.Domain.hvm && not(d.Domain.qemu_created))
  then raise (Domain_not_built)	
  else DB.write vm.Vm.id { d with Domain.shadow_multiplier = m }

let do_set_memory_dynamic_range_nolock vm min max () =
  let d = DB.read_exn vm.Vm.id in
  DB.write vm.Vm.id { d with Domain.memory_dynamic_min = min; memory_dynamic_max = max }

let add_vif vm vif () =
  let d = DB.read_exn vm in
  let existing_positions = List.map (fun vif -> vif.Vif.position) d.Domain.vifs in
  if List.mem vif.Vif.position existing_positions then begin
    debug "VIF.plug %s.%s: Already exists" (fst vif.Vif.id) (snd vif.Vif.id);
    raise (Already_exists("vif", string_of_int vif.Vif.position))
  end else DB.write vm { d with Domain.vifs = vif :: d.Domain.vifs }

let add_vbd (vm: Vm.id) (vbd: Vbd.t) () =
  debug "add_vbd";
  let d = DB.read_exn vm in
  (* there shouldn't be any None values in here anyway *)
  let ps = List.map (fun vbd -> vbd.Vbd.position) d.Domain.vbds in
  assert (not (List.mem None ps));
  let dns = List.map (Opt.unbox) ps in
  let indices = List.map Device_number.to_disk_number dns in
  let next_index = List.fold_left max (-1) indices + 1 in
  let next_dn = Device_number.of_disk_number d.Domain.hvm next_index in
  let this_dn = Opt.default next_dn vbd.Vbd.position in
  if List.mem this_dn dns then begin
    debug "VBD.plug %s.%s: Already exists" (fst vbd.Vbd.id) (snd vbd.Vbd.id);
    raise (Already_exists("vbd", Device_number.to_debug_string this_dn))
  end else DB.write vm { d with Domain.vbds = { vbd with Vbd.position = Some this_dn } :: d.Domain.vbds }

let move_vif vm vif network () =
  let d = DB.read_exn vm in
  let this_one x = x.Vif.id = vif.Vif.id in
  match List.filter this_one d.Domain.vifs with
  | [ vif ] ->
    let vifs = List.filter (fun x -> not(this_one x)) d.Domain.vifs in
    let vif = { vif with Vif.backend = network } in
    DB.write vm { d with Domain.vifs = vif :: vifs }
  | [] ->
    raise (Does_not_exist("VIF", Printf.sprintf "%s.%s" (fst vif.Vif.id) (snd vif.Vif.id)))
  | _ -> assert false (* at most one *)

let add_pci (vm: Vm.id) (pci: Pci.t) () =
  debug "add_pci";
  let d = DB.read_exn vm in
  let existing_positions = List.map (fun pci -> pci.Pci.position) d.Domain.pcis in
  if List.mem pci.Pci.position existing_positions then begin
    debug "PCI.plug %s.%s: Already exists" (fst pci.Pci.id) (snd pci.Pci.id);
    raise (Already_exists("pci", string_of_int pci.Pci.position))
  end else DB.write vm { d with Domain.pcis = pci :: d.Domain.pcis }

let pci_state vm pci () =
  if not (DB.exists vm)
  then unplugged_pci
  else
    let d = DB.read_exn vm in
    let this_one x = x.Pci.id = pci.Pci.id in
    match List.filter this_one d.Domain.pcis with
    | [ pci ] ->
      {
        Pci.plugged = true
      }
    | [] -> unplugged_pci
    | _ -> assert false (* at most one *)

let vgpu_state vm vgpu () =
  if not (DB.exists vm)
  then unplugged_vgpu
  else
    let d = DB.read_exn vm in
    let this_one x = x.Vgpu.id = vgpu.Vgpu.id in
    match List.filter this_one d.Domain.vgpus with
    | [ vgpu ] ->
      {
        unplugged_vgpu with
        Vgpu.plugged = true;
      }
    | [] -> unplugged_vgpu
    | _ -> assert false (* at most one *)
<<<<<<< HEAD
=======

let vusb_state vm vusb () =
  if not (DB.exists vm)
  then unplugged_vusb
  else
    let d = DB.read_exn vm in
    let this_one x = x.Vusb.id = vusb.Vusb.id in
    match List.filter this_one d.Domain.vusbs with
    | [ vusb ] ->
      {
        Vusb.plugged = true;
      }
    | [] -> unplugged_vusb
    | _ -> assert false (* at most one *)
>>>>>>> 2705115b

let vbd_state vm vbd () =
  if not (DB.exists vm)
  then unplugged_vbd
  else
    let d = DB.read_exn vm in
    let this_one x = x.Vbd.id = vbd.Vbd.id in
    match List.filter this_one d.Domain.vbds with
    | [ vbd ] ->
      {
        unplugged_vbd with
        Vbd.plugged = true;
        backend_present = vbd.Vbd.backend
      }
    | [] -> unplugged_vbd
    | _ -> assert false (* at most one *)


let vif_state vm vif () =
  if not (DB.exists vm)
  then unplugged_vif
  else
    let d = DB.read_exn vm in
    let this_one x = x.Vif.id = vif.Vif.id in
    match List.filter this_one d.Domain.vifs with
    | [ domain ] ->
      {
        unplugged_vif with
        Vif.plugged = true;
      }
    | [] -> unplugged_vif
    | _ -> assert false (* at most one *)

let remove_vif vm vif () =
  let d = DB.read_exn vm in
  let this_one x = x.Vif.id = vif.Vif.id in
  if List.filter this_one d.Domain.vifs = []
  then raise (Does_not_exist("VIF", Printf.sprintf "%s.%s" (fst vif.Vif.id) (snd vif.Vif.id)))
  else DB.write vm { d with Domain.vifs = List.filter (fun x -> not (this_one x)) d.Domain.vifs }

let set_carrier vm vif carrier () =
  let d = DB.read_exn vm in
  let this_one x = x.Vif.id = vif.Vif.id in
  let vifs = List.map (fun vif -> { vif with Vif.carrier = if this_one vif then carrier else vif.Vif.carrier }) d.Domain.vifs in
  DB.write vm { d with Domain.vifs = vifs }

let set_locking_mode vm vif mode () =
  let d = DB.read_exn vm in
  let this_one x = x.Vif.id = vif.Vif.id in
  let vifs = List.map (fun vif -> { vif with Vif.locking_mode = if this_one vif then mode else vif.Vif.locking_mode }) d.Domain.vifs in
  DB.write vm { d with Domain.vifs = vifs }

let set_ipv4_configuration vm vif ipv4_configuration () =
  let d = DB.read_exn vm in
  let this_one x = x.Vif.id = vif.Vif.id in
  let vifs = List.map (fun vif -> { vif with Vif.ipv4_configuration = if this_one vif then ipv4_configuration else vif.Vif.ipv4_configuration }) d.Domain.vifs in
  DB.write vm { d with Domain.vifs = vifs }

let set_ipv6_configuration vm vif ipv6_configuration () =
  let d = DB.read_exn vm in
  let this_one x = x.Vif.id = vif.Vif.id in
  let vifs = List.map (fun vif -> { vif with Vif.ipv6_configuration = if this_one vif then ipv6_configuration else vif.Vif.ipv6_configuration }) d.Domain.vifs in
  DB.write vm { d with Domain.vifs = vifs }

let set_pvs_proxy vm vif proxy () =
  let d = DB.read_exn vm in
  let this_one x = x.Vif.id = vif.Vif.id in
  let vifs = List.map (fun vif -> { vif with Vif.pvs_proxy = if this_one vif then proxy else vif.Vif.pvs_proxy }) d.Domain.vifs in
  DB.write vm { d with Domain.vifs = vifs }

let remove_pci vm pci () =
  let d = DB.read_exn vm in
  let this_one x = x.Pci.id = pci.Pci.id in
  if List.filter this_one d.Domain.pcis = []
  then raise (Does_not_exist("PCI", Printf.sprintf "%s.%s" (fst pci.Pci.id) (snd pci.Pci.id)))
  else DB.write vm { d with Domain.pcis = List.filter (fun x -> not (this_one x)) d.Domain.pcis }

let remove_vbd vm vbd () =
  let d = DB.read_exn vm in
  let this_one x = x.Vbd.id = vbd.Vbd.id in
  if List.filter this_one d.Domain.vbds = []
  then raise (Does_not_exist("VBD", Printf.sprintf "%s.%s" (fst vbd.Vbd.id) (snd vbd.Vbd.id)))
  else DB.write vm { d with Domain.vbds = List.filter (fun x -> not (this_one x)) d.Domain.vbds }

let set_qos_vbd vm vbd () =
  let d = DB.read_exn vm in
  let this_one x = x.Vbd.id = vbd.Vbd.id in
  if List.filter this_one d.Domain.vbds = []
  then raise (Does_not_exist("VBD", Printf.sprintf "%s.%s" (fst vbd.Vbd.id) (snd vbd.Vbd.id)));
  (* XXX *)
  ()

module HOST = struct
  include Xenops_server_skeleton.HOST

  let get_console_data () = "Xen simulator"
  let get_total_memory_mib () = Int64.mul 1024L 1024L (* 1 TiB *)
  let send_debug_keys _ = ()
end
module VM = struct
<<<<<<< HEAD
  include Xenops_server_skeleton.VM

=======
>>>>>>> 2705115b
  let add vm = ()
  let remove vm = ()
  let create _ memory_limit vm = Mutex.execute m (create_nolock memory_limit vm)
  let destroy _ vm = Mutex.execute m (destroy_nolock vm)
  let pause _ vm = Mutex.execute m (do_pause_unpause_nolock vm true)
  let unpause _ vm = Mutex.execute m (do_pause_unpause_nolock vm false)
  let set_xsdata _ vm xs = Mutex.execute m (do_set_xsdata_nolock vm xs)
  let set_vcpus _ vm n = Mutex.execute m (do_set_vcpus_nolock vm n)
  let set_shadow_multiplier _ vm n = Mutex.execute m (do_set_shadow_multiplier_nolock vm n)
  let set_memory_dynamic_range _ vm min max = Mutex.execute m (do_set_memory_dynamic_range_nolock vm min max)
<<<<<<< HEAD
  let build ?restore_fd _ vm vbds vifs vgpus extras force = Mutex.execute m (build_nolock vm vbds vifs vgpus extras)
  let create_device_model _ vm vbds vifs vgpus _ = Mutex.execute m (create_device_model_nolock vm)
=======
  let build ?restore_fd _ vm vbds vifs vgpus vusbs extras force = Mutex.execute m (build_nolock vm vbds vifs vgpus vusbs extras)
  let create_device_model _ vm vbds vifs vgpus vusbs _ = Mutex.execute m (create_device_model_nolock vm)
>>>>>>> 2705115b
  let destroy_device_model _ vm = Mutex.execute m (destroy_device_model_nolock vm)
  let request_shutdown _ vm reason ack_delay = Mutex.execute m (request_shutdown_nolock vm reason)
  let wait_shutdown _ vm reason timeout = true

<<<<<<< HEAD
  let save _ cb vm flags data vgpu_data = Mutex.execute m (save_nolock vm flags data vgpu_data)
=======
  let save _ cb vm flags data = Mutex.execute m (save_nolock vm flags data)
>>>>>>> 2705115b
  let restore _ cb vm vbds vifs data extras = Mutex.execute m (restore_nolock vm vbds vifs data extras)

  let s3suspend _ vm = ()
  let s3resume _ vm = ()

  let get_state vm = Mutex.execute m (get_state_nolock vm)

  let request_rdp vm enabled = ()
  let run_script _ vm script = Rpc.Dict [("rc", Rpc.Int 0L); ("stdout", Rpc.String ""); ("stderr", Rpc.String "")]
  let set_domain_action_request vm request = ()
  let get_domain_action_request vm = Mutex.execute m (get_domain_action_request_nolock vm)

  let generate_state_string vm = ""
  let get_internal_state vdi_map vif_map vm =
    let state = Opt.unbox (DB.read vm.Vm.id) in
    let vbds = List.map (fun vbd -> {vbd with Vbd.backend = Opt.map (remap_vdi vdi_map) vbd.Vbd.backend}) state.Domain.vbds in
    let vifs = List.map (fun vif -> remap_vif vif_map vif) state.Domain.vifs in
    {state with Domain.vbds = vbds; Domain.vifs = vifs} |> Domain.rpc_of_t |> Jsonrpc.to_string
  let set_internal_state vm s =
    DB.write vm.Vm.id (s |> Jsonrpc.of_string |> Domain.t_of_rpc)

  let wait_ballooning _ _ = ()

  let minimum_reboot_delay = 0.
end

module PCI = struct
  let plug _ (vm: Vm.id) (pci: Pci.t) = Mutex.execute m (add_pci vm pci)
  let unplug _ vm pci = Mutex.execute m (remove_pci vm pci)

  let get_state vm pci = Mutex.execute m (pci_state vm pci)

  let get_device_action_request vm pci = None
end

module VGPU = struct
  let get_state vm vgpu = Mutex.execute m (vgpu_state vm vgpu)
<<<<<<< HEAD
=======
end

module VUSB = struct
  let plug _ vm vusb = ()
  let unplug _ vm vusb = ()
  let get_state vm vusb = Mutex.execute m (vusb_state vm vusb)
  let get_device_action_request vm vusb = None
>>>>>>> 2705115b
end

module VBD = struct
  let set_active _ (vm: Vm.id) (vbd: Vbd.t) (b: bool) = ()
  let epoch_begin _ (vm: Vm.id) (disk: disk) (persistent: bool) = ()
  let epoch_end _ (vm: Vm.id) (disk: disk) = ()
  let plug _ (vm: Vm.id) (vbd: Vbd.t) = Mutex.execute m (add_vbd vm vbd)
  let unplug _ vm vbd _ = Mutex.execute m (remove_vbd vm vbd)

  let insert _ vm vbd disk = ()
  let eject _ vm vbd = ()

  let set_qos _ vm vbd = Mutex.execute m (set_qos_vbd vm vbd)

  let get_state vm vbd = Mutex.execute m (vbd_state vm vbd)

  let get_device_action_request vm vbd = None
end

module VIF = struct
  let set_active _ (vm: Vm.id) (vif: Vif.t) (b: bool) = ()
  let plug _ vm vif = Mutex.execute m (add_vif vm vif)
  let unplug _ vm vif _ = Mutex.execute m (remove_vif vm vif)
  let move _ vm vif network = Mutex.execute m (move_vif vm vif network)
  let set_carrier _ vm vif carrier = Mutex.execute m (set_carrier vm vif carrier)
  let set_locking_mode _ vm vif mode = Mutex.execute m (set_locking_mode vm vif mode)
  let set_ipv4_configuration _ vm vif ipv4_configuration = Mutex.execute m (set_ipv4_configuration vm vif ipv4_configuration)
  let set_ipv6_configuration _ vm vif ipv6_configuration = Mutex.execute m (set_ipv6_configuration vm vif ipv6_configuration)
  let set_pvs_proxy _ vm vif proxy = Mutex.execute m (set_pvs_proxy vm vif proxy)

  let get_state vm vif = Mutex.execute m (vif_state vm vif)

  let get_device_action_request vm vif = None
end

module UPDATES = struct
  let get last timeout = Updates.get "UPDATES.get" last timeout updates
end

module DEBUG = struct
  let trigger cmd args = match cmd, args with
    | "reboot", [ k ] ->
      let d = DB.read_exn k in
      DB.write k { d with Domain.domain_action_request = Some Needs_reboot };
      Updates.add (Dynamic.Vm k) updates
    | "halt", [ k ] ->
      let d = DB.read_exn k in
      DB.write k { d with Domain.domain_action_request = Some Needs_poweroff };
      Updates.add (Dynamic.Vm k) updates
    | "check-vbd-plug-ordering", [ k ] ->
      let d = DB.read_exn k in
      let open Vbd in
      let plug_order = List.rev d.Domain.vbds in
      let rw, ro = List.partition (fun vbd -> vbd.mode = ReadWrite) plug_order in
      if rw @ ro <> plug_order then begin
        debug "DEBUG.trigger: check-vbd-plug-ordering: ordering violation";
        raise (Internal_error "check-vbd-plug-ordering")
      end
    | _ ->
      debug "DEBUG.trigger cmd=%s Not_supported" cmd;
      raise (Unimplemented(cmd))
end

let init () = ()<|MERGE_RESOLUTION|>--- conflicted
+++ resolved
@@ -39,10 +39,7 @@
     vifs: Vif.t list;
     pcis: Pci.t list;
     vgpus: Vgpu.t list;
-<<<<<<< HEAD
-=======
     vusbs: Vusb.t list;
->>>>>>> 2705115b
     xsdata: (string * string) list;
     last_create_time: float;
   } [@@deriving rpc]
@@ -101,10 +98,7 @@
       vbds = [];
       pcis = [];
       vgpus = [];
-<<<<<<< HEAD
-=======
       vusbs = [];
->>>>>>> 2705115b
       xsdata = vm.Vm.xsdata;
       last_create_time = Unix.gettimeofday ();
     } in
@@ -133,11 +127,7 @@
   (* Idempotent *)
   if DB.exists vm.Vm.id then DB.delete vm.Vm.id
 
-<<<<<<< HEAD
-let build_nolock vm vbds vifs vgpus extras () =
-=======
 let build_nolock vm vbds vifs vgpus vusbs extras () =
->>>>>>> 2705115b
   debug "Domain.build vm=%s" vm.Vm.id;
   debug "setting built <- true";
   DB.write vm.Vm.id { (DB.read_exn vm.Vm.id) with Domain.built = true }
@@ -162,11 +152,7 @@
   Updates.add (Dynamic.Vm vm.Vm.id) updates;
   true
 
-<<<<<<< HEAD
 let save_nolock vm _ data vgpu_data () =
-=======
-let save_nolock vm _ data () =
->>>>>>> 2705115b
   DB.write vm.Vm.id { (DB.read_exn vm.Vm.id) with Domain.suspended = true }
 
 let restore_nolock vm vbds vifs data extras () =
@@ -271,8 +257,6 @@
       }
     | [] -> unplugged_vgpu
     | _ -> assert false (* at most one *)
-<<<<<<< HEAD
-=======
 
 let vusb_state vm vusb () =
   if not (DB.exists vm)
@@ -287,7 +271,6 @@
       }
     | [] -> unplugged_vusb
     | _ -> assert false (* at most one *)
->>>>>>> 2705115b
 
 let vbd_state vm vbd () =
   if not (DB.exists vm)
@@ -388,11 +371,8 @@
   let send_debug_keys _ = ()
 end
 module VM = struct
-<<<<<<< HEAD
   include Xenops_server_skeleton.VM
 
-=======
->>>>>>> 2705115b
   let add vm = ()
   let remove vm = ()
   let create _ memory_limit vm = Mutex.execute m (create_nolock memory_limit vm)
@@ -403,22 +383,13 @@
   let set_vcpus _ vm n = Mutex.execute m (do_set_vcpus_nolock vm n)
   let set_shadow_multiplier _ vm n = Mutex.execute m (do_set_shadow_multiplier_nolock vm n)
   let set_memory_dynamic_range _ vm min max = Mutex.execute m (do_set_memory_dynamic_range_nolock vm min max)
-<<<<<<< HEAD
-  let build ?restore_fd _ vm vbds vifs vgpus extras force = Mutex.execute m (build_nolock vm vbds vifs vgpus extras)
-  let create_device_model _ vm vbds vifs vgpus _ = Mutex.execute m (create_device_model_nolock vm)
-=======
   let build ?restore_fd _ vm vbds vifs vgpus vusbs extras force = Mutex.execute m (build_nolock vm vbds vifs vgpus vusbs extras)
   let create_device_model _ vm vbds vifs vgpus vusbs _ = Mutex.execute m (create_device_model_nolock vm)
->>>>>>> 2705115b
   let destroy_device_model _ vm = Mutex.execute m (destroy_device_model_nolock vm)
   let request_shutdown _ vm reason ack_delay = Mutex.execute m (request_shutdown_nolock vm reason)
   let wait_shutdown _ vm reason timeout = true
 
-<<<<<<< HEAD
   let save _ cb vm flags data vgpu_data = Mutex.execute m (save_nolock vm flags data vgpu_data)
-=======
-  let save _ cb vm flags data = Mutex.execute m (save_nolock vm flags data)
->>>>>>> 2705115b
   let restore _ cb vm vbds vifs data extras = Mutex.execute m (restore_nolock vm vbds vifs data extras)
 
   let s3suspend _ vm = ()
@@ -456,8 +427,6 @@
 
 module VGPU = struct
   let get_state vm vgpu = Mutex.execute m (vgpu_state vm vgpu)
-<<<<<<< HEAD
-=======
 end
 
 module VUSB = struct
@@ -465,7 +434,6 @@
   let unplug _ vm vusb = ()
   let get_state vm vusb = Mutex.execute m (vusb_state vm vusb)
   let get_device_action_request vm vusb = None
->>>>>>> 2705115b
 end
 
 module VBD = struct
