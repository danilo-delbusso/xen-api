--- conflicted
+++ resolved
@@ -3,11 +3,7 @@
 set -e
 
 list-hd () {
-<<<<<<< HEAD
-  N=315
-=======
-  N=318
->>>>>>> e3602e19
+  N=316
   LIST_HD=$(git grep -r --count 'List.hd' -- **/*.ml | cut -d ':' -f 2 | paste -sd+ - | bc)
   if [ "$LIST_HD" -eq "$N" ]; then
     echo "OK counted $LIST_HD List.hd usages"
