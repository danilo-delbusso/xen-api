(*
 * Copyright (C) Citrix Systems Inc.
 *
 * This program is free software; you can redistribute it and/or modify
 * it under the terms of the GNU Lesser General Public License as published
 * by the Free Software Foundation; version 2.1 only. with the special
 * exception on linking described in file LICENSE.
 *
 * This program is distributed in the hope that it will be useful,
 * but WITHOUT ANY WARRANTY; without even the implied warranty of
 * MERCHANTABILITY or FITNESS FOR A PARTICULAR PURPOSE.  See the
 * GNU Lesser General Public License for more details.
 *)

open Xenops_interface
open Xenops_utils
open Xenops_server_plugin
open Xenops_helpers
open Xenstore
open Xenops_utils
open Xenops_task
open Cancel_utils

module D = Debug.Make(struct let name = service_name end)
open D

module RRDD = Rrd_client.Client

let simplified = false

(* libxl_internal.h:DISABLE_UDEV_PATH *)
let disable_udev_path = "libxl/disable_udev"

let store_domid = 0
let console_domid = 0

let _device_model = "device-model"
let _xenguest = "xenguest"
let _emu_manager = "emu-manager"

let run cmd args =
  debug "%s %s" cmd (String.concat " " args);
  fst(Forkhelpers.execute_command_get_output cmd args)

let choose_alternative kind default platformdata =
  debug "looking for %s in [ %s ]" kind (String.concat "; " (List.map (fun (k, v) -> k ^ " : " ^v) platformdata));
  if List.mem_assoc kind platformdata then begin
    let x = List.assoc kind platformdata in
    let dir = Filename.concat !Xc_resources.alternatives kind in
    let available = try Array.to_list (Sys.readdir dir) with _ -> [] in
    (* If x has been put in the directory (by root) then it's safe to use *)
    if List.mem x available
    then Filename.concat dir x
    else begin
      error "Invalid platform:%s=%s (check execute permissions of %s)" kind x (Filename.concat dir x);
      default
    end
  end else default

(* We allow qemu-dm to be overriden via a platform flag *)
let choose_qemu_dm x = Device.(
    if List.mem_assoc _device_model x
    then Profile.of_string (List.assoc _device_model x)
    else Profile.fallback
  )

(* We allow xenguest to be overriden via a platform flag *)
let choose_xenguest x = choose_alternative _xenguest !Xc_resources.xenguest x

(* We allow emu-manager to be overriden via a platform flag *)
let choose_emu_manager x = choose_alternative _emu_manager !Xc_resources.emu_manager x

type qemu_frontend =
  | Name of string (* block device path or bridge name *)
  | Device of Device_common.device
  [@@deriving rpc]

type attached_vdi = {
  domid: int;
  attach_info: Storage_interface.attach_info;
} [@@deriving rpc]

module VmExtra = struct

  let domain_config_of_vm vm =
    let open Vm in
    let open Domain in
    match vm.ty with
    | PV _      -> X86 { emulation_flags = [] }
    | PVinPVH _ -> X86 { emulation_flags = emulation_flags_pvh }
    | HVM _     -> X86 { emulation_flags = emulation_flags_all }


  (** Extra data we store per VM. The persistent data is preserved when
      		the domain is suspended so it can be re-used in the following 'create'
      		which is part of 'resume'. The non-persistent data will be regenerated.
      		When a VM is shutdown for other reasons (eg reboot) we throw all this
      		information away and generate fresh data on the following 'create' *)
  type persistent_t = {
    build_info: Domain.build_info option;
    ty: Vm.builder_info option;
    last_start_time: float;
    domain_config: Domain.arch_domainconfig option;
    nomigrate: bool;  (* platform:nomigrate   at boot time *)
    nested_virt: bool;(* platform:nested_virt at boot time *)
    profile: Device.Profile.t option
  } [@@deriving rpc]

  let default_persistent_t =
    { build_info = None
    ; ty = None
    ; last_start_time = 0.0
    ; domain_config = None
    ; nomigrate = false
    ; nested_virt = false
    ; profile = None
    }

  (* override rpc code generated for persistent_t. It is important that
     	 * this code is before the declaration of type t because otherwise
     	 * the rpc code for type t won't use it. *)
  let persistent_t_of_rpc rpc =
    Rpc.struct_extend rpc (rpc_of_persistent_t default_persistent_t)
    |> persistent_t_of_rpc

  type non_persistent_t = {
    create_info: Domain.create_info;
    vcpu_max: int;
    vcpus: int;
    shadow_multiplier: float;
    memory_static_max: int64;
    suspend_memory_bytes: int64;
    qemu_vbds: (Vbd.id * (int * qemu_frontend)) list;
    qemu_vifs: (Vif.id * (int * qemu_frontend)) list;
    pci_msitranslate: bool;
    pci_power_mgmt: bool;
    pv_drivers_detected: bool;
  } [@@deriving rpc]

  type t = {
    persistent: persistent_t;
    non_persistent: non_persistent_t;
  } [@@deriving rpc]
end

module DB = struct
  include TypedTable(struct
      include VmExtra
      let namespace = "extra"
      type key = string
      let key vm = [ vm ]
    end)
end

(* These updates are local plugin updates, distinct from those that are
   exposed via the UPDATES API *)
let internal_updates = Updates.empty scheduler

let safe_rm xs path =
  debug "xenstore-rm %s" path;
  try
    xs.Xs.rm path
  with _ -> ()

let this_domid ~xs =
  (* If we're in dom0 then no-one will have created the "domid" key. *)
  try
    int_of_string (xs.Xs.read "domid")
  with _ -> 0

let uuid_of_string x = match Uuidm.of_string x with
  | Some x -> x
  | None ->
    let msg = Printf.sprintf "string '%s' is not a valid UUID" x in
    error "%s" msg;
    failwith msg

let uuid_of_vm vm = uuid_of_string vm.Vm.id

let uuid_of_di di = Ez_xenctrl_uuid.uuid_of_handle di.Xenctrl.handle

(* During a live migrate, there will be multiple domains with the same uuid.
   The convention is: we construct things on the newest domain (e.g. VBD.plug)
   and we destroy things on the oldest domain (e.g. VBD.unplug). In the normal
   case there is only one domain, so oldest = newest *)

type domain_selection =
  | Oldest (* operate on the oldest domain *)
  | Newest (* operate on the newest domain *)
  | Expect_only_one

let di_of_uuid ~xc ~xs domain_selection uuid =
  let open Xenctrl in
  let uuid' = Uuidm.to_string uuid in
  let all = domain_getinfolist xc 0 in
  let possible = List.filter (fun x -> uuid_of_di x = uuid) all in
  let oldest_first = List.sort
      (fun a b ->
         let create_time x =
           try
             xs.Xs.read (Printf.sprintf "/vm/%s/domains/%d/create-time" uuid' x.domid) |> Int64.of_string
           with e ->
             warn "Caught exception trying to find creation time of domid %d (uuid %s)" x.domid uuid';
             warn "Defaulting to 'now'";
             Mtime.to_uint64_ns (Mtime_clock.now ())
         in
         compare (create_time a) (create_time b)
      ) possible in
  let domid_list = String.concat ", " (List.map (fun x -> string_of_int x.domid) oldest_first) in
  if List.length oldest_first > 2
  then warn "VM %s: there are %d domains (%s) with the same uuid: one or more have leaked" uuid' (List.length oldest_first) domid_list;
  if domain_selection = Expect_only_one && (List.length oldest_first > 1)
  then raise (Internal_error (Printf.sprintf "More than one domain with uuid (%s): %s" uuid' domid_list));
  match (if domain_selection = Oldest then oldest_first else List.rev oldest_first) with
  | [] -> None
  | x :: [] ->
    Some x
  | x :: rest ->
    debug "VM = %s; domids = [ %s ]; we will operate on %d" uuid' domid_list x.domid;
    Some x

let domid_of_uuid ~xc ~xs domain_selection uuid =
  (* We don't fully control the domain lifecycle because libxenguest will actually
     	   destroy a domain on suspend. Therefore we only rely on state in xenstore *)
  let dir = Printf.sprintf "/vm/%s/domains" (Uuidm.to_string uuid) in
  try
    match xs.Xs.directory dir |> List.map int_of_string |> List.sort compare with
    | [] -> None
    | x -> Some (if domain_selection = Oldest then List.hd x else (List.hd (List.rev x)))
  with e ->
    error "Failed to read %s: has this domain already been cleaned up?" dir;
    None

let get_uuid ~xc domid = uuid_of_di (Xenctrl.domain_getinfo xc domid)

let device_kind_of_backend_keys backend_keys =
  try Device_common.vbd_kind_of_string (List.assoc "backend-kind" backend_keys)
  with Not_found -> Device_common.Vbd !Xenopsd.default_vbd_backend_kind

let create_vbd_frontend ~xc ~xs task frontend_domid vdi =
  let frontend_vm_id = get_uuid ~xc frontend_domid |> Uuidm.to_string in
  let backend_vm_id = get_uuid ~xc vdi.domid |> Uuidm.to_string in
  match domid_of_uuid ~xc ~xs Expect_only_one (uuid_of_string backend_vm_id) with
  | None ->
    error "VM = %s; domid = %d; Failed to determine domid of backend VM id: %s" frontend_vm_id frontend_domid backend_vm_id;
    raise (Does_not_exist("domain", backend_vm_id))
  | Some backend_domid when backend_domid = frontend_domid ->
    (* There's no need to use a PV disk if we're in the same domain *)
    Name vdi.attach_info.Storage_interface.params
  | Some backend_domid ->
    let kind = device_kind_of_backend_keys vdi.attach_info.Storage_interface.xenstore_data in
    let t = {
      Device.Vbd.mode = Device.Vbd.ReadWrite;
      device_number = None; (* we don't mind *)
      phystype = Device.Vbd.Phys;
      params = vdi.attach_info.Storage_interface.params;
      dev_type = Device.Vbd.Disk;
      unpluggable = true;
      protocol = None;
      kind;
      extra_backend_keys = List.map (fun (k, v) -> "sm-data/" ^ k, v) (vdi.attach_info.Storage_interface.xenstore_data);
      extra_private_keys = [];
      backend_domid = backend_domid;
    } in
    let device = Xenops_task.with_subtask task "Vbd.add"
        (fun () -> Device.Vbd.add task ~xc ~xs ~hvm:false t frontend_domid) in
    Device device

let block_device_of_vbd_frontend = function
  | Name x -> x
  | Device device ->
    let open Device_common in
    device.frontend.devid |> Device_number.of_xenstore_key |> Device_number.to_linux_device |> (fun x -> "/dev/" ^ x)

let destroy_vbd_frontend ~xc ~xs task disk =
  match disk with
  | Name _ -> ()
  | Device device ->
    Xenops_task.with_subtask task "Vbd.clean_shutdown"
      (fun () ->
         (* Outstanding requests may cause a transient 'refusing to close'
            					   but this can be safely ignored because we're controlling the
            					   frontend and all users of it. *)
         Device.Vbd.clean_shutdown_async ~xs device;
         Device.Vbd.clean_shutdown_wait task ~xs ~ignore_transients:true device
      )


module Storage = struct
  open Storage
  open Storage_interface
  module Client = Storage_client.Client

  let id_of = id_of
  let epoch_begin = epoch_begin
  let epoch_end = epoch_end

  (* We need to deal with driver domains here: *)
  let attach_and_activate ~xc ~xs task vm dp sr vdi read_write =
    let result = attach_and_activate task vm dp sr vdi read_write in
    let backend = Xenops_task.with_subtask task (Printf.sprintf "Policy.get_backend_vm %s %s %s" vm sr vdi)
        (transform_exception (fun () -> Client.Policy.get_backend_vm "attach_and_activate" vm sr vdi)) in
    match domid_of_uuid ~xc ~xs Newest (uuid_of_string backend) with
    | None ->
      failwith (Printf.sprintf "Driver domain disapppeared: %s" backend)
    | Some domid ->
      { domid = domid; attach_info = result }

  let deactivate = deactivate
  let dp_destroy = dp_destroy
  let get_disk_by_name = get_disk_by_name
end

let with_disk ~xc ~xs task disk write f = match disk with
  | Local path -> f path
  | VDI path ->
    let open Storage_interface in
    let open Storage in
    let sr, vdi = get_disk_by_name task path in
    let dp = Client.DP.create "with_disk" (Printf.sprintf "xenopsd/task/%s" (Xenops_task.id_of_handle task)) in
    finally
      (fun () ->
         let frontend_domid = this_domid ~xs in
         let frontend_vm = get_uuid ~xc frontend_domid |> Uuidm.to_string in
         let vdi = attach_and_activate ~xc ~xs task frontend_vm dp sr vdi write in
         let device = create_vbd_frontend ~xc ~xs task frontend_domid vdi in
         finally
           (fun () ->
              device |> block_device_of_vbd_frontend |> f
           )
           (fun () ->
              destroy_vbd_frontend ~xc ~xs task device
           )
      )
      (fun () -> dp_destroy task dp)

module Mem = struct
  let wrap f =
    try Some (f ())
    with
    | Memory_interface.MemoryError (Memory_interface.Cannot_free_this_much_memory(needed, free)) ->
      let needed = Memory.bytes_of_kib needed in
      let free = Memory.bytes_of_kib free in
      error "Cannot free %Ld; only %Ld are available" needed free;
      raise (Cannot_free_this_much_memory(needed, free))
    | Memory_interface.MemoryError (Memory_interface.Domains_refused_to_cooperate domids) ->
      debug "Got error_domains_refused_to_cooperate_code from ballooning daemon";
      Xenctrl.with_intf
        (fun xc ->
           let vms = List.map (get_uuid ~xc) domids |> List.map Uuidm.to_string in
           raise (Vms_failed_to_cooperate(vms))
        )
    | Unix.Unix_error(Unix.ECONNREFUSED, "connect", _) ->
      info "ECONNREFUSED talking to squeezed: assuming it has been switched off";
      None
    | Unix.Unix_error(Unix.ENOENT, "connect", _) ->
      info "ENOENT talking to squeezed: assuming it has never been started";
      None
  open Memory_client
  let do_login dbg = wrap (fun () -> Client.login dbg "xenopsd")

  (* Each "login" causes all unused reservations to be freed, therefore we log in once *)
  let cached_session_id = ref None
  let cached_session_id_m = Mutex.create ()
  let get_session_id =
    fun dbg ->
      Mutex.execute cached_session_id_m
        (fun () ->
           match !cached_session_id with
           | Some x -> x
           | None ->
             let s = do_login dbg in
             cached_session_id := Some s;
             s
        )

  (** If we fail to allocate because VMs either failed to co-operate or because they are still booting
      		and haven't written their feature-balloon flag then retry for a while before finally giving up.
      		In particular this should help smooth over the period when VMs are booting and haven't loaded their balloon
      		drivers yet. *)
  let retry f =
    let start = Unix.gettimeofday () in
    let interval = 10. in
    let timeout = 60. in
    let rec loop () =
      try
        f ()
      with
      | Memory_interface.MemoryError Memory_interface.Domains_refused_to_cooperate _
      | Memory_interface.MemoryError (Memory_interface.Cannot_free_this_much_memory(_, _)) as e ->
        let now = Unix.gettimeofday () in
        if now -. start > timeout then raise e else begin
          debug "Sleeping %.0f before retrying" interval;
          Thread.delay interval;
          loop ()
        end in
    loop ()

  (** Reserve a particular amount of memory and return a reservation id *)
  let reserve_memory_range_exn dbg min max =
    Opt.map
      (fun session_id ->
         let reservation_id, reserved_memory  =
           retry
             (fun () ->
                debug "Requesting a host memory reservation between %Ld and %Ld" min max;
                let reservation_id, kib = Client.reserve_memory_range dbg session_id min max in
                debug "Memory reservation size = %Ld (reservation_id = %s)" kib reservation_id;
                reservation_id, kib
             )
         in
         (* Post condition: *)
         assert (reserved_memory >= min);
         assert (reserved_memory <= max);
         reserved_memory, (reservation_id, reserved_memory)
      ) (get_session_id dbg)

  let reserve_memory_range dbg min max : (int64 * (string * int64)) option =
    wrap (fun () -> reserve_memory_range_exn dbg min max) |> Opt.join

  (** Delete a reservation given by [reservation_id] *)
  let delete_reservation_exn dbg (reservation_id, _) =
    Opt.map
      (fun session_id ->
         debug "delete_reservation %s" reservation_id;
         Client.delete_reservation dbg session_id reservation_id
      ) (get_session_id dbg)
  let delete_reservation dbg r =
    let (_: unit option option) = wrap (fun () -> delete_reservation_exn dbg r) in
    ()

  (** Reserves memory, passes the id to [f] and cleans up afterwards. If the user
      		wants to keep the memory, then call [transfer_reservation_to_domain]. *)
  let with_reservation dbg min max f =
    let amount, id = Opt.default (min, ("none", min)) (reserve_memory_range dbg min max) in
    f amount id

  (** Transfer this 'reservation' to the given domain id *)
  let transfer_reservation_to_domain_exn dbg domid (reservation_id, amount) =
    match get_session_id dbg with
    | Some session_id ->
      begin
        try
          Client.transfer_reservation_to_domain dbg session_id reservation_id domid
        with Unix.Unix_error(Unix.ECONNREFUSED, "connect", _) ->
          (* This happens when someone manually runs 'service squeezed stop' *)
          Mutex.execute cached_session_id_m (fun () -> cached_session_id := None);
          error "Ballooning daemon has disappeared. Manually setting domain maxmem for domid = %d to %Ld KiB" domid amount;
          Xenctrl.with_intf (fun xc -> Xenctrl.domain_setmaxmem xc domid amount);
      end
    | None ->
      info "No ballooning daemon. Manually setting domain maxmem for domid = %d to %Ld KiB" domid amount;
      Xenctrl.with_intf (fun xc -> Xenctrl.domain_setmaxmem xc domid amount)

  let transfer_reservation_to_domain dbg domid r =
    let (_: unit option) = wrap (fun () -> transfer_reservation_to_domain_exn dbg domid r) in
    ()

  let query_reservation_of_domain dbg domid =
    match get_session_id dbg with
    | Some session_id ->
      begin
        try
          let reservation_id = Client.query_reservation_of_domain dbg session_id domid in
          debug "Memory reservation_id = %s" reservation_id;
          reservation_id
        with
        | Unix.Unix_error(Unix.ECONNREFUSED, "connect", _) ->
          error "Ballooning daemon has disappeared. Cannot query reservation_id for domid = %d" domid;
          raise Memory_interface.(MemoryError No_reservation)
        | _ ->
          error "Internal error. Cannot query reservation_id for domid = %d" domid;
          raise Memory_interface.(MemoryError No_reservation)
      end
    | None ->
      info "No ballooning daemon. Cannot query reservation_id for domid = %d" domid;
      raise Memory_interface.(MemoryError No_reservation)

  (** After an event which frees memory (eg a domain destruction), perform a one-off memory rebalance *)
  let balance_memory dbg =
    debug "rebalance_memory";
    Client.balance_memory dbg

end

(* We store away the device name so we can lookup devices by name later *)
let _device_id kind = Device_common.string_of_kind kind ^ "-id"

(* Return the xenstore device with [kind] corresponding to [id]

   This is an inefficient operation because xenstore indexes the devices by devid, not id,
   so in order to find an id we need to go through potentially all the devids in the tree.

   Therefore, we need to cache the results to decrease the overall xenstore read accesses.
   During VM lifecycle operations, this cache will reduce xenstored read accesses from
   O(n^2) to O(n), where n is the number of VBDs in a VM.
*)

module DeviceCache = struct
  module PerVMCache = struct
    include Hashtbl
    let create n = (create n, Mutex.create ())
  end
  include Hashtbl
  let create n = (create n, Mutex.create())
  let discard (cache, mutex) domid = Mutex.execute mutex (fun () ->
      debug "removing device cache for domid %d" domid;
      remove cache domid
    )
  exception NotFoundIn of string option list
  let get (cache, mutex) fetch_all_f fetch_one_f domid key =
    let (domid_cache, domid_mutex) = Mutex.execute mutex (fun () ->
        if mem cache domid then
          find cache domid
        else
          let domid_cache = PerVMCache.create 16 in
          debug "adding device cache for domid %d" domid;
          replace cache domid domid_cache;
          domid_cache
      ) in
    Mutex.execute domid_mutex (fun () ->
        let refresh_cache () = (* expensive *)
          PerVMCache.reset domid_cache;
          List.iter (fun (k,v) -> PerVMCache.replace domid_cache k v) (fetch_all_f ())
        in
        (try
           let cached_value = PerVMCache.find domid_cache (Some key) in
           (* cross-check cached value with original value to verify it is up-to-date *)
           let fetched_value = fetch_one_f cached_value in
           if cached_value <> fetched_value then
             ( (* force refresh of domid cache *)
               refresh_cache ()
             )
         with _ -> (* attempt to refresh cache *)
           (try refresh_cache () with _ -> ())
        );
        try
          PerVMCache.find domid_cache (Some key)
        with _ ->
          let keys = try PerVMCache.fold (fun k v acc -> k::acc) domid_cache [] with _ -> [] in
          raise (NotFoundIn keys)
      )
end

let device_cache = DeviceCache.create 256

let device_by_id xc xs vm kind domain_selection id =
  match vm |> uuid_of_string |> domid_of_uuid ~xc ~xs domain_selection with
  | None ->
    debug "VM = %s; does not exist in domain list" vm;
    raise (Does_not_exist("domain", vm))
  | Some frontend_domid ->
    let fetch_all_from_xenstore_f () = (* expensive *)
      let devices = Device_common.list_frontends ~xs frontend_domid in
      let key = _device_id kind in
      let id_of_device device =
        let path = Device_common.get_private_data_path_of_device device in
        try Some (xs.Xs.read (Printf.sprintf "%s/%s" path key))
        with _ -> None in
      let ids = List.map id_of_device devices in
      List.combine ids devices
    in
    let fetch_one_from_xenstore_f cached_device =
      let cached_frontend_devid = cached_device.Device_common.frontend.Device_common.devid in
      let xenstored_device = Device_common.list_frontends ~xs ~for_devids:[cached_frontend_devid] frontend_domid in
      match xenstored_device with [] -> raise Not_found | x ::_ -> x
    in
    try DeviceCache.get device_cache fetch_all_from_xenstore_f fetch_one_from_xenstore_f frontend_domid id
    with DeviceCache.NotFoundIn ids ->
      debug "VM = %s; domid = %d; Device is not active: kind = %s; id = %s; active devices = [ %s ]" vm frontend_domid (Device_common.string_of_kind kind) id (String.concat ", " (List.map (Opt.default "None") ids));
      raise (Device_not_connected)

(* Extra keys to store in VBD backends to allow us to deactivate VDIs: *)
type backend = disk option [@@deriving rpc]
let _vdi_id = "vdi-id"
let _dp_id = "dp-id"

let set_stubdom ~xs domid domid' =
  xs.Xs.write (Printf.sprintf "/local/domain/%d/stub-domid" domid) (string_of_int domid')

let get_stubdom ~xs domid =
  try Some (int_of_string (xs.Xs.read (Printf.sprintf "/local/domain/%d/stub-domid" domid))) with _ -> None

module HOST = struct
  include Xenops_server_skeleton.HOST

  let stat () =
    (* The boot-time CPU info is copied into a file in @ETCDIR@/ in the xenservices init script;
       		   we use that to generate CPU records from. This ensures that if xapi is started after someone has
       		   modified dom0's VCPUs we don't change out host config... [Important to get this right, otherwise
       		   pool homogeneity checks fail] *)
    let get_cpuinfo () =
      let cpu_info_file =
        try Unix.access !Resources.cpu_info_file [ Unix.F_OK ]; !Resources.cpu_info_file
        with _ -> "/proc/cpuinfo" in
      let in_chan = open_in cpu_info_file in
      let tbl = Hashtbl.create 32 in
      let rec get_lines () =
        let s = input_line in_chan in
        begin
          try
            let i = String.index s ':' in
            let k = String.trim (String.sub s 0 i) in
            let v =
              if String.length s < i + 2
              then ""
              else String.sub s (i + 2) (String.length s - i - 2)
            in
            Hashtbl.add tbl k v
          with e ->
            info "cpuinfo: skipping line [%s]" s
        end;
        if s <> "" then get_lines ()
      in
      get_lines ();
      close_in in_chan;
      let find key =
        if Hashtbl.mem tbl key
        then Hashtbl.find tbl key
        else "unknown" in
      find "vendor_id",
      find "model name",
      find "cpu MHz",
      find "flags",
      find "stepping",
      find "model",
      find "cpu family"
    in
    let vendor, modelname, speed, flags, stepping, model, family = get_cpuinfo () in

    with_xc_and_xs
      (fun xc xs ->
         let open Xenctrl in
         let p = physinfo xc in
         let cpu_count = p.nr_cpus in
         let socket_count = p.nr_cpus / (p.threads_per_core * p.cores_per_socket) in

         let features = get_featureset xc Featureset_host in
         let features_pv = get_featureset xc Featureset_pv in
         let features_hvm = get_featureset xc Featureset_hvm in
         let features_oldstyle = oldstyle_featuremask xc in

         let v = version xc in
         let xen_version_string = Printf.sprintf "%d.%d%s" v.major v.minor v.extra in
         let xen_capabilities = version_capabilities xc in

         {
           Host.cpu_info = {
             Host.cpu_count;
             socket_count;
             vendor;
             speed;
             modelname;
             family;
             model;
             stepping;
             flags;
             features;
             features_pv;
             features_hvm;
             features_oldstyle;
           };
           hypervisor = {
             Host.version = xen_version_string;
             capabilities = xen_capabilities;
           }
         }
      )

  let get_console_data () =
    with_xc_and_xs
      (fun xc xs ->
         let raw = Xenctrl.readconsolering xc in
         (* There may be invalid XML characters in the buffer, so remove them *)
         let is_printable chr =
           let x = int_of_char chr in
           x=13 || x=10 || (x >= 0x20 && x <= 0x7e) in
         for i = 0 to String.length raw - 1 do
           if not(is_printable raw.[i])
           then raw.[i] <- ' '
         done;
         raw
      )
  let get_total_memory_mib () =
    with_xc_and_xs
      (fun xc xs ->
         let pages_per_mib = 256L in
         Int64.(div ((Xenctrl.physinfo xc).Xenctrl.total_pages |> of_nativeint) pages_per_mib)
      )
  let send_debug_keys keys =
    with_xc_and_xs
      (fun xc xs ->
         Xenctrl.send_debug_keys xc keys
      )

  let update_guest_agent_features features =
    let root = "/guest_agent_features" in
    let perms =
      Xs_protocol.ACL.({
          owner = 0;
          other = READ;
          acl = [];
        }) in
    with_xs
      (fun xs ->
         Xs.transaction xs (fun t ->
             t.Xst.rm root;
             let write_with_perms key value =
               t.Xst.write key value;
               t.Xst.setperms key perms
             in
             write_with_perms root "";
             List.iter (fun feature ->
                 let feature_root = Filename.concat root feature.Host.name in
                 let parameters_root = Filename.concat feature_root "parameters" in
                 write_with_perms feature_root "";
                 write_with_perms parameters_root "";
                 write_with_perms
                   (Filename.concat feature_root "licensed")
                   (if feature.Host.licensed then "1" else "0");
                 List.iter
                   (fun (key, value) ->
                      write_with_perms
                        (Filename.concat parameters_root key)
                        value)
                   feature.Host.parameters)
               features))

  let upgrade_cpu_features features is_hvm =
    with_xc_and_xs
      (fun xc _ -> Xenctrl.upgrade_oldstyle_featuremask xc features is_hvm)
end

let dm_of ~vm = Mutex.execute dB_m (fun () ->
    try
      let vmextra = DB.read_exn vm in
      match VmExtra.(vmextra.persistent.profile) with
      | None -> Device.Profile.fallback
      | Some x -> x
    with _ -> Device.Profile.fallback
  )

module VM = struct
  open Vm

  let will_be_hvm vm = match vm.ty with HVM _ -> true | _ -> false

  let profile_of ~vm = if will_be_hvm vm
    then Some (choose_qemu_dm vm.Xenops_interface.Vm.platformdata)
    else None

  let dm_of ~vm = dm_of vm.Vm.id

  let compute_overhead persistent non_persistent =
    let open VmExtra in
    let static_max_mib = Memory.mib_of_bytes_used non_persistent.memory_static_max in
    let model =
      match persistent.ty with
      | Some (PV _)      -> Memory.Linux.overhead_mib
      | Some (PVinPVH _) -> Memory.PVinPVH.overhead_mib
      | Some (HVM _)     -> Memory.HVM.overhead_mib
      | None             -> failwith "cannot compute memory overhead: unable to determine domain type"
    in
    model static_max_mib non_persistent.vcpu_max non_persistent.shadow_multiplier |>
    Memory.bytes_of_mib

  let shutdown_reason = function
    | Reboot -> Domain.Reboot
    | PowerOff -> Domain.PowerOff
    | Suspend -> Domain.Suspend
    | Halt -> Domain.Halt
    | S3Suspend -> Domain.S3Suspend

  (* We compute our initial target at memory reservation time, done before the domain
     	   is created. We consume this information later when the domain is built. *)
  let set_initial_target ~xs domid initial_target =
    xs.Xs.write (Printf.sprintf "/local/domain/%d/memory/initial-target" domid)
      (Int64.to_string initial_target)
  let get_initial_target ~xs domid =
    Int64.of_string (xs.Xs.read (Printf.sprintf "/local/domain/%d/memory/initial-target" domid))

  let domain_type_path domid = Printf.sprintf "/local/domain/%d/domain-type" domid

  let set_domain_type ~xs domid vm =
    let domain_type =
      match vm.ty with
      | HVM _     -> "hvm"
      | PV _      -> "pv"
      | PVinPVH _ -> "pv-in-pvh"
    in
    xs.Xs.write (domain_type_path domid) domain_type

  let get_domain_type ~xs di =
    try
      match xs.Xs.read (domain_type_path di.Xenctrl.domid) with
      | "hvm"       -> Domain_HVM
      | "pv"        -> Domain_PV
      | "pv-in-pvh" -> Domain_PVinPVH
      | x           -> Domain_undefined
    with Xs_protocol.Enoent _ ->
      (* Fallback for the upgrade case, where the new xs key may not exist *)
      if di.Xenctrl.hvm_guest then
        Domain_HVM
      else
        Domain_PV

  (* Called from a xenops client if it needs to resume a VM that was suspended on a pre-xenopsd host. *)
  let generate_state_string vm =
    let open Memory in
    let builder_spec_info =
      match vm.ty with
      | HVM hvm_info ->
        Domain.BuildHVM {
          Domain.shadow_multiplier = hvm_info.shadow_multiplier;
          video_mib = hvm_info.video_mib;
        }
      | PV { boot = Direct direct } ->
        Domain.BuildPV {
          Domain.cmdline = direct.cmdline;
          ramdisk = direct.ramdisk;
        }
      | PV { boot = Indirect { devices = [] } } ->
        raise (No_bootable_device)
      | PV { boot = Indirect ( { devices = d :: _ } ) } ->
        Domain.BuildPV {
          Domain.cmdline = "";
          ramdisk = None;
        }
      | PVinPVH _ ->
        failwith "This domain type did not exist pre-xenopsd"
    in
    let build_info = {
      Domain.memory_max = vm.memory_static_max /// 1024L;
      memory_target = vm.memory_dynamic_min /// 1024L;
      kernel = "";
      vcpus = vm.vcpu_max;
      priv = builder_spec_info;
    } in
    {
      VmExtra.build_info = Some build_info;
      ty = Some vm.ty;
      (* Earlier than the PV drivers update time, therefore
         			   any cached PV driver information will be kept. *)
      last_start_time = 0.;
      domain_config = None;
      nomigrate = false;
      nested_virt = false;
      profile = profile_of ~vm;
    } |> VmExtra.rpc_of_persistent_t |> Jsonrpc.to_string

  let mkints n =
    let rec loop a b = if a = b then [] else a :: (loop (a + 1) b) in
    loop 0 n

  (* Could use fold_left to get the same value, but that would necessarily go through the whole list everytime, instead of the first n items, only. *)
  (* ToDo: This is complicated enough to warrant a test. *)
  (* Is it wise to fail silently on negative values?  (They are treated as zero, here.)
     	 Pro: Would mask fewer bugs.
     	 Con: Less robust.
     	*)
  let take n list =
    let ($) f a = f a in
    let rec helper i acc list =
      if i <= 0 || list = []
      then acc
      else helper (i-1)  (List.hd list :: acc) (List.tl list)
    in List.rev $ helper n [] list

  let generate_non_persistent_state xc xs vm persistent =
    let ty = match persistent.VmExtra.ty with | Some ty -> ty | None -> vm.ty in
    let hvm = match ty with | HVM _ | PVinPVH _ -> true | PV _ -> false in
    (* XXX add per-vcpu information to the platform data *)
    (* VCPU configuration *)
    let pcpus = Xenctrlext.get_max_nr_cpus xc in
    let all_pcpus = mkints pcpus in
    let all_vcpus = mkints vm.vcpu_max in
    let masks = match vm.scheduler_params.affinity with
      | [] ->
        (* Every vcpu can run on every pcpu *)
        List.map (fun _ -> all_pcpus) all_vcpus
      | m :: ms ->
        (* Treat the first as the template for the rest *)
        let defaults = List.map (fun _ -> m) all_vcpus in
        take vm.vcpu_max (m :: ms @ defaults) in
    (* convert a mask into a binary string, one char per pCPU *)
    let bitmap cpus: string =
      let cpus = List.filter (fun x -> x >= 0 && x < pcpus) cpus in
      let result = String.make pcpus '0' in
      List.iter (fun cpu -> result.[cpu] <- '1') cpus;
      result in
    let affinity =
      snd(List.fold_left (fun (idx, acc) mask ->
          idx + 1, ((Printf.sprintf "vcpu/%d/affinity" idx, bitmap mask) :: acc)
        ) (0, []) masks) in
    let weight = Opt.default [] (Opt.map
                                   (fun (w, c) -> [
                                        "vcpu/weight", string_of_int w;
                                        "vcpu/cap", string_of_int c
                                      ])
                                   vm.scheduler_params.priority
                                ) in
    let vcpus = [
      "vcpu/number", string_of_int vm.vcpu_max;
      "vcpu/current", string_of_int (match vm.ty with PVinPVH _ -> vm.vcpu_max | _ -> vm.vcpus);
    ] @ affinity @ weight in

    let default k v p = if List.mem_assoc k p then p else (k,v)::p in

    let platformdata = vm.platformdata |> default "acpi_s3" "0" |> default "acpi_s4" "0" in

    let create_info = {
      Domain.ssidref = vm.ssidref;
      hvm = hvm;
      hap = hvm;
      name = vm.name;
      xsdata = vm.xsdata;
      platformdata = platformdata @ vcpus;
      bios_strings = vm.bios_strings;
      has_vendor_device = vm.has_vendor_device;
    } in
    {
      VmExtra.create_info = create_info;
      vcpu_max = vm.vcpu_max;
      vcpus = vm.vcpus;
      shadow_multiplier = (match vm.Vm.ty with Vm.HVM { Vm.shadow_multiplier = sm } -> sm | _ -> 1.);
      memory_static_max = vm.memory_static_max;
      suspend_memory_bytes = 0L;
      qemu_vbds = [];
      qemu_vifs = [];
      pci_msitranslate = vm.Vm.pci_msitranslate;
      pci_power_mgmt = vm.Vm.pci_power_mgmt;
      pv_drivers_detected = false;
    }

  let create_exn (task: Xenops_task.task_handle) memory_upper_bound vm =
    let k = vm.Vm.id in
    with_xc_and_xs (fun xc xs ->
      let _ = DB.update k (fun vmextra ->
         let persistent, non_persistent =
           match vmextra with
           | Some x ->
             debug "VM = %s; reloading stored domain-level configuration" vm.Vm.id;
             x.VmExtra.persistent, x.VmExtra.non_persistent
           | None -> begin
               debug "VM = %s; has no stored domain-level configuration, regenerating" vm.Vm.id;
               let persistent =
                 { VmExtra.build_info = None
                 ; ty = Some vm.ty
                 ; last_start_time = Unix.gettimeofday ()
                 ; domain_config = Some (VmExtra.domain_config_of_vm vm)
                 ; nomigrate = Platform.is_true
                       ~key:"nomigrate"
                       ~platformdata:vm.Xenops_interface.Vm.platformdata
                       ~default:false
                 ; nested_virt=Platform.is_true
                       ~key:"nested-virt"
                       ~platformdata:vm.Xenops_interface.Vm.platformdata
                       ~default:false
                 ; profile = profile_of ~vm
                 } in
               let non_persistent = generate_non_persistent_state xc xs vm persistent in
               persistent, non_persistent
             end in
         let open Memory in
         let overhead_bytes = compute_overhead persistent non_persistent in
         let resuming = non_persistent.VmExtra.suspend_memory_bytes <> 0L in
         (* If we are resuming then we know exactly how much memory is needed. If we are
            				   live migrating then we will only know an upper bound. If we are starting from
            				   scratch then we have a free choice. *)
         let min_bytes, max_bytes = match memory_upper_bound with
           | Some x ->
             debug "VM = %s; using memory_upper_bound = %Ld" vm.Vm.id x;
             x, x
           | None ->
             if resuming then begin
               debug "VM = %s; using stored suspend_memory_bytes = %Ld" vm.Vm.id non_persistent.VmExtra.suspend_memory_bytes;
               non_persistent.VmExtra.suspend_memory_bytes, non_persistent.VmExtra.suspend_memory_bytes
             end else begin
               debug "VM = %s; using memory_dynamic_min = %Ld and memory_dynamic_max = %Ld" vm.Vm.id vm.memory_dynamic_min vm.memory_dynamic_max;
               vm.memory_dynamic_min, vm.memory_dynamic_max
             end in
         let min_kib = kib_of_bytes_used (min_bytes +++ overhead_bytes)
         and max_kib = kib_of_bytes_used (max_bytes +++ overhead_bytes) in
         (* XXX: we would like to be able to cancel an in-progress with_reservation *)
         let dbg = Xenops_task.get_dbg task in
         Mem.with_reservation dbg min_kib max_kib
           (fun target_plus_overhead_kib reservation_id ->
              let domain_config, persistent =
                match persistent.VmExtra.domain_config with
                | Some dc -> dc, persistent
                | None ->
                  (* This is the upgraded migration/resume case - we've stored some persistent data
                    but it was before we recorded emulation flags. Let's regenerate them now and
                    store them persistently *)
                  begin (* Sanity check *)
                    match vm.Xenops_interface.Vm.ty with
                    | PVinPVH _ -> failwith "Invalid state! No domain_config persistently stored for PVinPVH domain";
                    | _ -> ()
                  end;
                  let domain_config = VmExtra.domain_config_of_vm vm in
                  let persistent = VmExtra.{persistent with domain_config = Some domain_config } in
                  (domain_config, persistent)
              in
              let domid = Domain.make ~xc ~xs non_persistent.VmExtra.create_info domain_config (uuid_of_vm vm) in
              Mem.transfer_reservation_to_domain dbg domid reservation_id;
              begin match vm.Vm.ty with
                | Vm.HVM { Vm.qemu_stubdom = true } ->
                  Mem.with_reservation dbg Stubdom.memory_kib Stubdom.memory_kib
                    (fun _ reservation_id ->
                       let stubdom_domid = Stubdom.create ~xc ~xs domid in
                       Mem.transfer_reservation_to_domain dbg stubdom_domid reservation_id;
                       set_stubdom ~xs domid stubdom_domid;
                    )
                | _ ->
                  ()
              end;
              let initial_target =
                let target_plus_overhead_bytes = bytes_of_kib target_plus_overhead_kib in
                let target_bytes = target_plus_overhead_bytes --- overhead_bytes in
                min vm.memory_dynamic_max target_bytes in
              set_initial_target ~xs domid (Int64.div initial_target 1024L);

              if vm.suppress_spurious_page_faults
              then Domain.suppress_spurious_page_faults ~xc domid;
              Domain.set_machine_address_size ~xc domid vm.machine_address_size;
              for i = 0 to vm.vcpu_max - 1 do
                Device.Vcpu.add ~xs ~dm:(dm_of ~vm) ~devid:i domid (i < vm.vcpus)
              done;
              set_domain_type ~xs domid vm;
              Some {
                VmExtra.persistent = persistent;
                VmExtra.non_persistent = non_persistent
              }
           )
       )
      in ()
    )
  let create = create_exn

  let on_domain f domain_selection (task: Xenops_task.task_handle) vm =
    let uuid = uuid_of_vm vm in
    with_xc_and_xs
      (fun xc xs ->
         match di_of_uuid ~xc ~xs domain_selection uuid with
         | None -> raise (Does_not_exist("domain", vm.Vm.id))
         | Some di -> f xc xs task vm di
      )

  let on_domain_if_exists f domain_selection (task: Xenops_task.task_handle) vm =
    try
      on_domain f domain_selection task vm
    with Does_not_exist("domain", _) ->
      debug "Domain for VM %s does not exist: ignoring" vm.Vm.id

  let add vm =
    with_xc_and_xs
      (fun xc xs ->
         match di_of_uuid ~xc ~xs Newest (uuid_of_vm vm) with
         | None -> () (* Domain doesn't exist so no setup required *)
         | Some di ->
           debug "VM %s exists with domid=%d; checking whether xenstore is intact" vm.Vm.id di.Xenctrl.domid;
           (* Minimal set of keys and values expected by tools like xentop (CA-24231) *)
           let minimal_local_kvs = [
             "name", vm.Vm.name;
             "domid", string_of_int di.Xenctrl.domid;
             "vm", "/vm/" ^ vm.Vm.id;
             "memory/dynamic-min", Int64.(to_string (div vm.Vm.memory_dynamic_min 1024L));
             "memory/target", Int64.(to_string (div vm.Vm.memory_dynamic_min 1024L));
             "memory/dynamic-max", Int64.(to_string (div vm.Vm.memory_dynamic_max 1024L))
           ] |> List.map (fun (k, v) -> Printf.sprintf "/local/domain/%d/%s" di.Xenctrl.domid k, v) in
           let minimal_vm_kvs = [
             "uuid", vm.Vm.id;
             "name", vm.Vm.name;
             Printf.sprintf "domains/%d" di.Xenctrl.domid, Printf.sprintf "/local/domain/%d" di.Xenctrl.domid;
             Printf.sprintf "domains/%d/create-time" di.Xenctrl.domid, "0"
           ] |> List.map (fun (k, v) -> Printf.sprintf "/vm/%s/%s" vm.Vm.id k, v) in
           List.iter
             (fun (k, v) ->
                if try ignore(xs.Xs.read k); false with _ -> true then begin
                  debug "xenstore-write %s <- %s" k v;
                  xs.Xs.write k v
                end
             ) (minimal_local_kvs @ minimal_vm_kvs)
      )

  let remove vm =
    with_xc_and_xs
      (fun xc xs ->
         safe_rm xs (Printf.sprintf "/vm/%s" vm.Vm.id);
         safe_rm xs (Printf.sprintf "/vss/%s" vm.Vm.id);
      );
    (* Best-effort attempt to remove metadata - if VM has been powered off
       		 * then it will have already been deleted by VM.destroy *)
    try DB.remove vm.Vm.id
    with Does_not_exist("extra", _) -> ()

  let log_exn_continue msg f x = try f x with e -> debug "Safely ignoring exception: %s while %s" (Printexc.to_string e) msg

  let destroy_device_model = on_domain_if_exists (fun xc xs task vm di ->
      let domid = di.Xenctrl.domid in
      let qemu_domid = Opt.default (this_domid ~xs) (get_stubdom ~xs domid) in
      log_exn_continue "Error stoping device-model, already dead ?"
        (fun () -> Device.Dm.stop ~xs ~qemu_domid ~dm:(dm_of ~vm) domid) ();
      log_exn_continue "Error stoping vncterm, already dead ?"
        (fun () -> Device.PV_Vnc.stop ~xs domid) ();
      (* If qemu is in a different domain to storage, detach disks *)
    ) Oldest

  let destroy = on_domain_if_exists (fun xc xs task vm di -> finally (fun ()->
      let domid = di.Xenctrl.domid in
      let qemu_domid = Opt.default (this_domid ~xs) (get_stubdom ~xs domid) in
      (* We need to clean up the stubdom before the primary otherwise we deadlock *)
      Opt.iter
        (fun stubdom_domid ->
           Domain.destroy task ~xc ~xs ~qemu_domid ~dm:(dm_of ~vm) stubdom_domid
        ) (get_stubdom ~xs domid);

      let devices = Device_common.list_frontends ~xs domid in
      let vbds = List.filter (fun device -> match Device_common.(device.frontend.kind) with Device_common.Vbd _ -> true | _ -> false) devices in
      let dps = List.map (fun device -> Device.Generic.get_private_key ~xs device _dp_id) vbds in

      Domain.destroy task ~xc ~xs ~qemu_domid ~dm:(dm_of ~vm) domid;
      (* Detach any remaining disks *)
      List.iter (fun dp ->
          try
            Storage.dp_destroy task dp
          with e ->
            warn "Ignoring exception in VM.destroy: %s" (Printexc.to_string e)) dps
      ;
      (* Normally we throw-away our domain-level information. If the domain
         		   has suspended then we preserve it. *)
      if di.Xenctrl.shutdown && (Domain.shutdown_reason_of_int di.Xenctrl.shutdown_code = Domain.Suspend)
      then debug "VM = %s; domid = %d; domain has suspended; preserving domain-level information" vm.Vm.id di.Xenctrl.domid
      else begin
        debug "VM = %s; domid = %d; will not have domain-level information preserved" vm.Vm.id di.Xenctrl.domid;
        if DB.exists vm.Vm.id then DB.remove vm.Vm.id;
      end;
    )
      (fun ()->
         (* Finally, discard any device caching for the domid destroyed *)
         DeviceCache.discard device_cache di.Xenctrl.domid;
         Device.(Qemu.SignalMask.unset Qemu.signal_mask di.Xenctrl.domid);
      )
    ) Oldest

  let pause = on_domain (fun xc xs _ _ di ->
      if di.Xenctrl.total_memory_pages = 0n then raise (Domain_not_built);
      Domain.pause ~xc di.Xenctrl.domid
    ) Newest

  let unpause = on_domain (fun xc xs _ _ di ->
      if di.Xenctrl.total_memory_pages = 0n then raise (Domain_not_built);
      Domain.unpause ~xc di.Xenctrl.domid;
      Opt.iter
        (fun stubdom_domid ->
           Domain.unpause ~xc stubdom_domid
        ) (get_stubdom ~xs di.Xenctrl.domid)
    ) Newest

  let set_xsdata task vm xsdata = on_domain (fun xc xs _ _ di ->
      Domain.set_xsdata ~xs di.Xenctrl.domid xsdata
    ) Newest task vm

  let set_vcpus task vm target = on_domain (fun xc xs _ _ di ->
      let domid = di.Xenctrl.domid in
      (* Returns the instantaneous CPU number from xenstore *)
      let current =
        let n = ref (-1) in
        for i = 0 to vm.Vm.vcpu_max - 1
        do if Device.Vcpu.status ~xs ~dm:(dm_of ~vm) ~devid:i domid then n := i
        done;
        !n + 1 in

      if current > target then (
        (* need to deplug cpus *)
        for i = current - 1 downto target
        do
          Device.Vcpu.set ~xs ~dm:(dm_of ~vm) ~devid:i domid false
        done
      ) else if current < target then (
        (* need to plug cpus *)
        for i = current to (target - 1)
        do
          Device.Vcpu.set ~xs ~dm:(dm_of ~vm) ~devid:i domid true
        done
      )
    ) Newest task vm

  let set_shadow_multiplier task vm target = on_domain (fun xc xs _ _ di ->
      if get_domain_type ~xs di = Vm.Domain_PV then raise (Unimplemented "shadow_multiplier for PV domains");
      let domid = di.Xenctrl.domid in
      let static_max_mib = Memory.mib_of_bytes_used vm.Vm.memory_static_max in
      let newshadow = Int64.to_int (Memory.HVM.shadow_mib static_max_mib vm.Vm.vcpu_max target) in
      let curshadow = Xenctrl.shadow_allocation_get xc domid in
      let needed_mib = newshadow - curshadow in
      debug "VM = %s; domid = %d; Domain has %d MiB shadow; an increase of %d MiB requested" vm.Vm.id domid curshadow needed_mib;
      if not(Domain.wait_xen_free_mem xc (Int64.mul (Int64.of_int needed_mib) 1024L)) then begin
        error "VM = %s; domid = %d; Failed waiting for Xen to free %d MiB: some memory is not properly accounted" vm.Vm.id domid needed_mib;
        raise (Not_enough_memory (Memory.bytes_of_mib (Int64.of_int needed_mib)))
      end;
      debug "VM = %s; domid = %d; shadow_allocation_setto %d MiB" vm.Vm.id domid newshadow;
      Xenctrl.shadow_allocation_set xc domid newshadow;
    ) Newest task vm

  let set_memory_dynamic_range task vm min max = on_domain (fun xc xs _ _ di ->
      let domid = di.Xenctrl.domid in
      Domain.set_memory_dynamic_range ~xc ~xs
        ~min:(Int64.to_int (Int64.div min 1024L))
        ~max:(Int64.to_int (Int64.div max 1024L))
        domid;
      Mem.balance_memory (Xenops_task.get_dbg task)
    ) Newest task vm

  (* NB: the arguments which affect the qemu configuration must be saved and
     	   restored with the VM. *)
  let create_device_model_config vm vmextra vbds vifs vgpus vusbs = match vmextra.VmExtra.persistent, vmextra.VmExtra.non_persistent with
    | { VmExtra.build_info = None }, _
    | { VmExtra.ty = None }, _ -> raise (Domain_not_built)
    | {
      VmExtra.build_info = Some build_info;
      ty = Some ty;
    },{
        VmExtra.qemu_vbds = qemu_vbds
      } ->
      let make ?(boot_order="cd") ?(serial="pty") ?(monitor="null")
          ?(nics=[]) ?(disks=[]) ?(vgpus=[])
          ?(pci_emulations=[]) ?(usb=Device.Dm.Disabled)
          ?(parallel=None)
          ?(acpi=true) ?(video=Cirrus) ?keymap
          ?vnc_ip ?(pci_passthrough=false) ?(hvm=true) ?(video_mib=4) () =
        let video = match video, vgpus with
          | Cirrus, [] -> Device.Dm.Cirrus
          | Standard_VGA, [] -> Device.Dm.Std_vga
          | IGD_passthrough GVT_d, [] -> Device.Dm.GVT_d
          | Vgpu, [] -> raise (Internal_error "Vgpu mode specified but no vGPUs")
          | Vgpu, vgpus -> Device.Dm.Vgpu vgpus
          | _ -> raise (Internal_error "Invalid graphics mode")
        in
        let open Device.Dm in {
          memory = build_info.Domain.memory_max;
          boot = boot_order;
          serial = Some serial;
          monitor = Some monitor;
          vcpus = build_info.Domain.vcpus; (* vcpus max *)
          vcpus_current = vm.Vm.vcpus;
          nics = nics;
          disks = disks;
          pci_emulations = pci_emulations;
          usb = usb;
          parallel = parallel;
          acpi = acpi;
          disp = VNC (video, vnc_ip, true, 0, keymap);
          pci_passthrough = pci_passthrough;
          video_mib=video_mib;
          extras = [];
        } in
      let bridge_of_network = function
        | Network.Local b -> b
        | Network.Remote (_, b) -> b in
      let nics = List.map (fun vif ->
          vif.Vif.mac,
          bridge_of_network vif.Vif.backend,
          vif.Vif.position
        ) vifs in
      match ty with
      | PV { framebuffer = false } -> None
      | PV { framebuffer = true; framebuffer_ip=Some vnc_ip } ->
        Some (make ~hvm:false ~vnc_ip ())
      | PV { framebuffer = true; framebuffer_ip=None } ->
        Some (make ~hvm:false ())
      | PVinPVH { framebuffer = false } -> None
      | PVinPVH { framebuffer = true; framebuffer_ip=Some vnc_ip } ->
        Some (make ~hvm:true ~vnc_ip ())
      | PVinPVH { framebuffer = true; framebuffer_ip=None } ->
        Some (make ~hvm:true ())
      | HVM hvm_info ->
        let disks = List.filter_map (fun vbd ->
            let id = vbd.Vbd.id in
            if hvm_info.Vm.qemu_disk_cmdline && (List.mem_assoc id qemu_vbds)
            then
              let index, bd = List.assoc id qemu_vbds in
              let path = block_device_of_vbd_frontend bd in
              let media =
                if vbd.Vbd.ty = Vbd.Disk
                then Device.Dm.Disk else Device.Dm.Cdrom in
              Some (index, path, media)
            else None
          ) vbds in
        let usb_enabled =
          try (List.assoc "usb" vm.Vm.platformdata) = "true"
          with Not_found -> true
        in
        let usb_tablet_enabled =
          try (List.assoc "usb_tablet" vm.Vm.platformdata) = "true"
          with Not_found -> true
        in
        let usb =
          match usb_enabled, usb_tablet_enabled with
          | true, false -> Device.Dm.Enabled []
          | true, true -> Device.Dm.Enabled [("tablet", 2)]
          | false, _ -> Device.Dm.Disabled
        in
        let parallel =
          if (List.mem_assoc "parallel" vm.Vm.platformdata)
          then Some (List.assoc "parallel" vm.Vm.platformdata)
          else None in
        Some (make ~video_mib:hvm_info.video_mib
                ~video:hvm_info.video ~acpi:hvm_info.acpi
                ?serial:hvm_info.serial ?keymap:hvm_info.keymap
                ?vnc_ip:hvm_info.vnc_ip ~usb ~parallel
                ~pci_emulations:hvm_info.pci_emulations
                ~pci_passthrough:hvm_info.pci_passthrough
                ~boot_order:hvm_info.boot_order ~nics ~disks ~vgpus ())

  let clean_memory_reservation task domid =
    try
      let dbg = Xenops_task.get_dbg task in
      let reservation_id = Mem.query_reservation_of_domain dbg domid in
      Mem.delete_reservation dbg (reservation_id, None)
    with Memory_interface.MemoryError Memory_interface.No_reservation ->
      error "Please check if memory reservation for domain %d is present, if so manually remove it" domid

  let build_domain_exn xc xs domid task vm vbds vifs vgpus vusbs extras force =
    let open Memory in
    let initial_target = get_initial_target ~xs domid in
    let static_max_kib = vm.memory_static_max /// 1024L in
    let static_max_mib = static_max_kib /// 1024L in
    let make_build_info kernel priv = {
      Domain.memory_max = static_max_kib;
      memory_target = initial_target;
      kernel = kernel;
      vcpus = vm.vcpu_max;
      priv = priv;
    } in
    debug "static_max_mib=%Ld" static_max_mib;
    let pvinpvh_xen_cmdline =
      let base =
        try List.assoc "pvinpvh-xen-cmdline" vm.Vm.platformdata
        with Not_found -> !Xenopsd.pvinpvh_xen_cmdline
      in
      let shim_mem =
        let shim_mib = PVinPVH_memory_model_data.shim_mib static_max_mib in
        Printf.sprintf "shim_mem=%LdM" shim_mib
      in
      String.concat " " [base; shim_mem]
    in
    (* We should prevent leaking files in our filesystem *)
    let kernel_to_cleanup = ref None in
    finally (fun () ->
        let (build_info, timeoffset) =
          match vm.ty with
          | HVM hvm_info ->
            let builder_spec_info = Domain.BuildHVM {
                Domain.shadow_multiplier = hvm_info.shadow_multiplier;
                video_mib = hvm_info.video_mib;
              } in
            ((make_build_info !Resources.hvmloader builder_spec_info), hvm_info.timeoffset)

          | PV { boot = Direct direct } ->
            let builder_spec_info = Domain.BuildPV {
                Domain.cmdline = direct.cmdline;
                ramdisk = direct.ramdisk;
              } in
            ((make_build_info direct.kernel builder_spec_info), "")
          | PV { boot = Indirect { devices = [] } } ->
            raise (No_bootable_device)
          | PV { boot = Indirect ( { devices = d :: _ } as i ) } ->
            with_disk ~xc ~xs task d false
              (fun dev ->
                 let b = Bootloader.extract task ~bootloader:i.bootloader
                     ~legacy_args:i.legacy_args ~extra_args:i.extra_args
                     ~pv_bootloader_args:i.bootloader_args
                     ~disk:dev ~vm:vm.Vm.id () in
                 kernel_to_cleanup := Some b;
                 let builder_spec_info = Domain.BuildPV {
                     Domain.cmdline = b.Bootloader.kernel_args;
                     ramdisk = b.Bootloader.initrd_path;
                   } in
                 ((make_build_info b.Bootloader.kernel_path builder_spec_info), "")
              )
          | PVinPVH { boot = Direct direct } ->
            debug "Checking xen cmdline";
            let builder_spec_info = Domain.BuildPVH Domain.{
                cmdline = pvinpvh_xen_cmdline;
                modules = (direct.kernel, Some direct.cmdline) ::
                          (match direct.ramdisk with
                           | Some r -> [r, None]
                           | None -> []
                          );
                shadow_multiplier = 1.;
                video_mib = 4;
              } in
            ((make_build_info !Resources.pvinpvh_xen builder_spec_info), "")
          | PVinPVH { boot = Indirect { devices = [] } } ->
            raise (No_bootable_device)
          | PVinPVH { boot = Indirect ( { devices = d :: _ } as i ) } ->
            with_disk ~xc ~xs task d false
              (fun dev ->
                 let b = Bootloader.extract task ~bootloader:i.bootloader
                     ~legacy_args:i.legacy_args ~extra_args:i.extra_args
                     ~pv_bootloader_args:i.bootloader_args
                     ~disk:dev ~vm:vm.Vm.id () in
                 kernel_to_cleanup := Some b;
                 let builder_spec_info = Domain.BuildPVH Domain.{
                     cmdline = pvinpvh_xen_cmdline;
                     modules = (b.Bootloader.kernel_path, Some b.Bootloader.kernel_args) ::
                               (match b.Bootloader.initrd_path with
                                | Some r -> [r, None]
                                | None -> []
                               );
                     shadow_multiplier = 1.;
                     video_mib = 4;
                   } in
                 ((make_build_info !Resources.pvinpvh_xen builder_spec_info), "")
              ) in
        Domain.build task ~xc ~xs ~store_domid ~console_domid ~timeoffset ~extras build_info (choose_xenguest vm.Vm.platformdata) domid force;
        Int64.(
          let min = to_int (div vm.Vm.memory_dynamic_min 1024L)
          and max = to_int (div vm.Vm.memory_dynamic_max 1024L) in
          Domain.set_memory_dynamic_range ~xc ~xs ~min ~max domid
        );

        debug "VM = %s; domid = %d; Domain build completed" vm.Vm.id domid;
        let _ = DB.update_exn vm.Vm.id (fun d ->
          let persistent = { d.VmExtra.persistent with
                             VmExtra.build_info = Some build_info;
                             ty = Some vm.ty;
                           } in
          Some {
            VmExtra.persistent = persistent;
            VmExtra.non_persistent = d.VmExtra.non_persistent;
          }
        )
        in ()
      ) (fun () -> Opt.iter Bootloader.delete !kernel_to_cleanup)


  let build_domain vm vbds vifs vgpus vusbs extras force xc xs task _ di =
    let domid = di.Xenctrl.domid in
    finally
      (fun () ->
         try
           build_domain_exn xc xs domid task vm vbds vifs vgpus vusbs extras force;
         with
         | Bootloader.Bad_sexpr x ->
           let m = Printf.sprintf "VM = %s; domid = %d; Bootloader.Bad_sexpr %s" vm.Vm.id domid x in
           debug "%s" m;
           raise (Internal_error m)
         | Bootloader.Bad_error x ->
           let m = Printf.sprintf "VM = %s; domid = %d; Bootloader.Bad_error %s" vm.Vm.id domid x in
           debug "%s" m;
           raise (Internal_error m)
         | Bootloader.Unknown_bootloader x ->
           let m = Printf.sprintf "VM = %s; domid = %d; Bootloader.Unknown_bootloader %s" vm.Vm.id domid x in
           debug "%s" m;
           raise (Internal_error m)
         | Bootloader.Error_from_bootloader x ->
           let m = Printf.sprintf "VM = %s; domid = %d; Bootloader.Error_from_bootloader %s" vm.Vm.id domid x in
           debug "%s" m;
           raise (Bootloader_error (vm.Vm.id, x))
         | Domain.Not_enough_memory m ->
           debug "VM = %s; domid = %d; Domain.Not_enough_memory. Needed: %Ld bytes" vm.Vm.id domid m;
           raise (Not_enough_memory m)
         | e ->
           let m = Printf.sprintf "VM = %s; domid = %d; Error: %s" vm.Vm.id domid (Printexc.to_string e) in
           debug "%s" m;
           raise e
      ) (fun () -> clean_memory_reservation task di.Xenctrl.domid)

  let build ?restore_fd task vm vbds vifs vgpus vusbs extras force = on_domain (build_domain vm vbds vifs vgpus vusbs extras force) Newest task vm

  let create_device_model_exn vbds vifs vgpus vusbs saved_state xc xs task vm di =
    let vmextra = DB.read_exn vm.Vm.id in
    let qemu_dm = dm_of ~vm in
    let xenguest = choose_xenguest vm.Vm.platformdata in
    debug "chosen qemu_dm = %s" (Device.Profile.wrapper_of qemu_dm);
    debug "chosen xenguest = %s" xenguest;
    try
      Opt.iter (fun info ->
          match vm.Vm.ty with
          | Vm.HVM { Vm.qemu_stubdom = true } ->
            if saved_state then failwith "Cannot resume with stubdom yet";
            Opt.iter
              (fun stubdom_domid ->
                 Stubdom.build task ~xc ~xs ~dm:qemu_dm ~store_domid ~console_domid info xenguest di.Xenctrl.domid stubdom_domid;
                 Device.Dm.start_vnconly task ~xs ~dm:qemu_dm info stubdom_domid
              ) (get_stubdom ~xs di.Xenctrl.domid);
          | Vm.HVM { Vm.qemu_stubdom = false } ->
            (if saved_state then Device.Dm.restore else Device.Dm.start)
              task ~xs ~dm:qemu_dm info di.Xenctrl.domid
          | Vm.PV _ ->
            Device.Vfb.add ~xc ~xs di.Xenctrl.domid;
            Device.Vkbd.add ~xc ~xs di.Xenctrl.domid;
            Device.Dm.start_vnconly task ~xs ~dm:qemu_dm info di.Xenctrl.domid
          | Vm.PVinPVH _ ->
            Device.Vfb.add ~xc ~xs di.Xenctrl.domid;
            Device.Vkbd.add ~xc ~xs di.Xenctrl.domid;
            Device.Dm.start_vnconly task ~xs ~dm:qemu_dm info di.Xenctrl.domid
        ) (create_device_model_config vm vmextra vbds vifs vgpus vusbs);
      match vm.Vm.ty with
      | Vm.PV { vncterm = true; vncterm_ip = ip }
      | Vm.PVinPVH { vncterm = true; vncterm_ip = ip } ->
        Device.PV_Vnc.start ~xs ?ip di.Xenctrl.domid
      | _ -> ()
    with Device.Ioemu_failed (name, msg) ->
      raise (Failed_to_start_emulator (vm.Vm.id, name, msg))

  let create_device_model task vm vbds vifs vgpus vusbs saved_state = on_domain (create_device_model_exn vbds vifs vgpus vusbs saved_state) Newest task vm

  let request_shutdown task vm reason ack_delay =
    let reason = shutdown_reason reason in
    on_domain
      (fun xc xs task vm di ->
         let domain_type =
           match get_domain_type ~xs di with
           | Vm.Domain_HVM -> `hvm
           | Vm.Domain_PV -> `pv
           | Vm.Domain_PVinPVH -> `pvh
           | Vm.Domain_undefined -> failwith "undefined domain type: cannot save"
         in

         let domid = di.Xenctrl.domid in
         try
           Domain.shutdown ~xc ~xs domid reason;
           Domain.shutdown_wait_for_ack task ~timeout:ack_delay ~xc ~xs domid domain_type reason;
           true
         with Watch.Timeout _ ->
           false
      ) Oldest task vm

  let wait_shutdown task vm reason timeout =
    event_wait internal_updates task timeout
      (function
        | Dynamic.Vm id when id = vm.Vm.id ->
          debug "EVENT on our VM: %s" id;
          on_domain (fun xc xs _ vm di -> di.Xenctrl.shutdown) Oldest task vm
        | Dynamic.Vm id ->
          debug "EVENT on other VM: %s" id;
          false
        | _ ->
          debug "OTHER EVENT";
          false)

  (* Mount a filesystem somewhere, with optional type *)
  let mount ?ty:(ty = None) src dest write =
    let ty = match ty with None -> [] | Some ty -> [ "-t"; ty ] in
    run !Xc_resources.mount (ty @ [ src; dest; "-o"; if write then "rw" else "ro" ]) |> ignore_string

  let timeout = 300. (* 5 minutes: something is seriously wrong if we hit this timeout *)
  exception Umount_timeout

  (** Unmount a mountpoint. Retries every 5 secs for a total of 5mins before returning failure *)
  let umount ?(retry=true) dest =
    let finished = ref false in
    let start = Unix.gettimeofday () in

    while not(!finished) && (Unix.gettimeofday () -. start < timeout) do
      try
        run !Xc_resources.umount [dest] |> ignore_string;
        finished := true
      with e ->
        if not(retry) then raise e;
        debug "Caught exception (%s) while unmounting %s: pausing before retrying"
          (Printexc.to_string e) dest;
        Thread.delay 5.
    done;
    if not(!finished) then raise Umount_timeout

  let with_mounted_dir_ro device f =
    let mount_point = Filename.temp_file "xenops_mount_" "" in
    Unix.unlink mount_point;
    Unix.mkdir mount_point 0o640;
    finally
      (fun () ->
         mount ~ty:(Some "ext2") device mount_point false;
         f mount_point)
      (fun () ->
         (try umount mount_point with e -> debug "Caught %s" (Printexc.to_string e));
         (try Unix.rmdir mount_point with e -> debug "Caught %s" (Printexc.to_string e))
      )

  (** open a file, and make sure the close is always done *)
  let with_data ~xc ~xs task data write f = match data with
    | Disk disk ->
      with_disk ~xc ~xs task disk write (fun path ->
          let with_fd_of_path p f =
            let is_raw_image =
              Unixext.with_file path [Unix.O_RDONLY] 0o400 (fun fd ->
                  match Suspend_image.read_save_signature fd with
                  | `Ok _ -> true | _ -> false
                )
            in
            match (write, is_raw_image) with
            | true, _ -> (* Always write raw *)
              Unixext.with_file path [Unix.O_WRONLY; Unix.O_APPEND] 0o600 f
            | false, true -> (* We're reading raw *)
              Unixext.with_file path [Unix.O_RDONLY] 0o600 f
            | false, false -> (* Assume reading from filesystem *)
              with_mounted_dir_ro p (fun dir ->
                  let filename = dir ^ "/suspend-image" in
                  Unixext.with_file filename [Unix.O_RDONLY] 0o600 f
                )
          in
          with_fd_of_path path (fun fd ->
              finally
                (fun () -> f fd)
                (fun () ->
                   try Xapi_stdext_unix.Unixext.fsync fd;
                   with Unix.Unix_error(Unix.EIO, _, _) ->
                     error "Caught EIO in fsync after suspend; suspend image may be corrupt";
                     raise (IO_error)
                )
            )
        )
    | FD fd -> f fd

  let wait_ballooning task vm =
    on_domain
      (fun xc xs _ _ di ->
         let domid = di.Xenctrl.domid in
         let balloon_active_path = xs.Xs.getdomainpath domid ^ "/control/balloon-active" in
         let balloon_active =
           try
             Some (xs.Xs.read balloon_active_path)
           with _ -> None
         in
         match balloon_active with
         (* Not currently ballooning *)
         | None | Some "0" -> ()
         (* Ballooning in progress, we need to wait *)
         | Some _ ->
           let watches = [ Watch.value_to_become balloon_active_path "0"
                         ; Watch.key_to_disappear balloon_active_path ]
           in
           (* raise Cancelled on task cancellation and Watch.Timeout on timeout *)
           try
             cancellable_watch (Domain domid) watches [] task ~xs ~timeout:!Xenopsd.additional_ballooning_timeout ()
             |> ignore
           with Watch.Timeout _ ->
             raise Xenops_interface.Ballooning_timeout_before_migration
      ) Oldest task vm

  let save task progress_callback vm flags data vgpu_data =
    let flags' =
      List.map
        (function
          | Live -> Domain.Live
        ) flags in
    on_domain
      (fun xc xs (task:Xenops_task.task_handle) vm di ->
         let domain_type =
           match get_domain_type ~xs di with
           | Vm.Domain_HVM -> `hvm
           | Vm.Domain_PV -> `pv
           | Vm.Domain_PVinPVH -> `pvh
           | Vm.Domain_undefined -> failwith "undefined domain type: cannot save"
         in
         let domid = di.Xenctrl.domid in

         let qemu_domid = Opt.default (this_domid ~xs) (get_stubdom ~xs domid) in

         with_data ~xc ~xs task data true
           (fun fd ->
              let vm_str = Vm.sexp_of_t vm |> Sexplib.Sexp.to_string in
              let vgpu_fd =
                match vgpu_data with
                | Some (FD vgpu_fd) -> Some vgpu_fd
                | Some disk when disk = data -> Some fd (* Don't open the file twice *)
                | Some other_disk -> None (* We don't support this *)
                | None -> None
              in
              let xenguest_path = choose_xenguest vm.Vm.platformdata in
              let emu_manager_path = choose_emu_manager vm.Vm.platformdata in
              Domain.suspend task ~xc ~xs ~domain_type ~dm:(dm_of ~vm) ~progress_callback ~qemu_domid ~xenguest_path ~emu_manager_path vm_str domid fd vgpu_fd flags'
                (fun () ->
                   (* SCTX-2558: wait more for ballooning if needed *)
                   wait_ballooning task vm;
                   if not(request_shutdown task vm Suspend 30.)
                   then raise (Failed_to_acknowledge_shutdown_request);
                   if not(wait_shutdown task vm Suspend 1200.)
                   then raise (Failed_to_shutdown(vm.Vm.id, 1200.));
                );
              (* Record the final memory usage of the domain so we know how
                 						   much to allocate for the resume *)
              let di = Xenctrl.domain_getinfo xc domid in
              let pages = Int64.of_nativeint di.Xenctrl.total_memory_pages in
              debug "VM = %s; domid = %d; Final memory usage of the domain = %Ld pages" vm.Vm.id domid pages;
              (* Flush all outstanding disk blocks *)

              let devices = Device_common.list_frontends ~xs domid in
              let vbds = List.filter (fun device -> match Device_common.(device.frontend.kind) with Device_common.Vbd _ -> true | _ -> false) devices in
              List.iter (Device.Vbd.hard_shutdown_request ~xs) vbds;
              List.iter (Device.Vbd.hard_shutdown_wait task ~xs ~timeout:30.) vbds;
              debug "VM = %s; domid = %d; Disk backends have all been flushed" vm.Vm.id domid;
              List.iter (fun vbds_chunk ->
                  Stdext.Threadext.thread_iter (fun device ->
                      let backend = Device.Generic.get_private_key ~xs device _vdi_id |> Jsonrpc.of_string |> backend_of_rpc in
                      let dp = Device.Generic.get_private_key ~xs device _dp_id in
                      match backend with
                      | None (* can never happen due to 'filter' above *)
                      | Some (Local _) -> ()
                      | Some (VDI path) ->
                        let sr, vdi = Storage.get_disk_by_name task path in
                        Storage.deactivate task dp sr vdi
                    ) vbds_chunk
                ) (Xenops_utils.chunks 10 vbds);
              debug "VM = %s; domid = %d; Storing final memory usage" vm.Vm.id domid;
              let _ = DB.update_exn vm.Vm.id (fun d ->
                let non_persistent = { d.VmExtra.non_persistent with
                                       VmExtra.suspend_memory_bytes = Memory.bytes_of_pages pages;
                                     } in
                Some {d with VmExtra.non_persistent = non_persistent}
              )
              in ()
           )
      ) Oldest task vm

  let inject_igmp_query domid vifs =
    let vif_names = List.map (fun vif -> Printf.sprintf "vif%d.%d" domid vif.Vif.position) vifs in
    debug "Inject IGMP query to %s" (String.concat " " vif_names);
    (* Call script to inject IGMP query asynchronously *)
    let pid = Forkhelpers.safe_close_and_exec None None None [] !Xc_resources.igmp_query_injector_script ("--wait-vif-connected":: (string_of_int !Xenopsd.vif_ready_for_igmp_query_timeout) :: vif_names) in
    Forkhelpers.dontwaitpid pid

  let restore task progress_callback vm vbds vifs data vgpu_data extras =
    on_domain
      (fun xc xs task vm di ->
         finally
           (fun () ->
              let domid = di.Xenctrl.domid in
              let qemu_domid = Opt.default (this_domid ~xs) (get_stubdom ~xs domid) in
              let k = vm.Vm.id in
              let vmextra = DB.read_exn k in
              let (build_info, timeoffset) = match vmextra.VmExtra.persistent with
                | { VmExtra.build_info = None } ->
                  error "VM = %s; No stored build_info: cannot safely restore" vm.Vm.id;
                  raise (Does_not_exist("build_info", vm.Vm.id))
                | { VmExtra.build_info = Some x; VmExtra.ty } ->
                  let initial_target = get_initial_target ~xs domid in
                  let timeoffset = match ty with
                    | Some x -> (match x with HVM hvm_info -> hvm_info.timeoffset | _ -> "")
                    | _ -> "" in
                  ({ x with Domain.memory_target = initial_target }, timeoffset) in
              let no_incr_generationid = false in
              begin
                try
                  with_data ~xc ~xs task data false
                    (fun fd ->
                       let vgpu_fd =
                         match vgpu_data with
                         | Some (FD vgpu_fd) -> Some vgpu_fd
                         | Some disk when disk = data -> Some fd (* Don't open the file twice *)
                         | Some other_disk -> None (* We don't support this *)
                         | None -> None
                       in
                       let xenguest_path = choose_xenguest vm.Vm.platformdata in
                       let emu_manager_path = choose_emu_manager vm.Vm.platformdata in
                       Domain.restore task ~xc ~xs ~store_domid ~console_domid ~no_incr_generationid (* XXX progress_callback *)
                         ~timeoffset ~extras build_info ~xenguest_path ~emu_manager_path domid fd vgpu_fd
                    );
                with e ->
                  error "VM %s: restore failed: %s" vm.Vm.id (Printexc.to_string e);
                  (* As of xen-unstable.hg 779c0ef9682 libxenguest will destroy the domain on failure *)
                  if try ignore(Xenctrl.domain_getinfo xc di.Xenctrl.domid); false with _ -> true then begin
                    try
                      debug "VM %s: libxenguest has destroyed domid %d; cleaning up xenstore for consistency" vm.Vm.id di.Xenctrl.domid;
                      Domain.destroy task ~xc ~xs ~qemu_domid ~dm:(dm_of ~vm) di.Xenctrl.domid;
                    with e -> debug "Domain.destroy failed. Re-raising original error."
                  end;
                  raise e
              end;

              Int64.(
                let min = to_int (div vm.Vm.memory_dynamic_min 1024L)
                and max = to_int (div vm.Vm.memory_dynamic_max 1024L) in
                Domain.set_memory_dynamic_range ~xc ~xs ~min ~max domid
              );
              try
                inject_igmp_query domid vifs |> ignore
              with e ->
                error "VM %s: inject IGMP query failed: %s" vm.Vm.id (Printexc.to_string e)
           ) (fun () -> clean_memory_reservation task di.Xenctrl.domid)
      ) Newest task vm

  let s3suspend =
    (* XXX: TODO: monitor the guest's response; track the s3 state *)
    on_domain
      (fun xc xs task vm di ->
         Domain.shutdown ~xc ~xs di.Xenctrl.domid Domain.S3Suspend
      ) Newest

  let s3resume =
    (* XXX: TODO: monitor the guest's response; track the s3 state *)
    on_domain
      (fun xc xs task vm di ->
         Domain.send_s3resume ~xc di.Xenctrl.domid
      ) Newest

  let get_state vm =
    let uuid = uuid_of_vm vm in
    let vme = vm.Vm.id |> DB.read in (* may not exist *)
    with_xc_and_xs
      (fun xc xs ->
         match di_of_uuid ~xc ~xs Newest uuid with
         | None ->
           (* XXX: we need to store (eg) guest agent info *)
           begin match vme with
             | Some vmextra when vmextra.VmExtra.non_persistent.VmExtra.suspend_memory_bytes = 0L ->
               halted_vm
             | Some _ ->
               { halted_vm with Vm.power_state = Suspended }
             | None ->
               halted_vm
           end
         | Some di ->
           let vnc = Opt.map (function
                 | Device.Socket.Port port -> { Vm.protocol = Vm.Rfb; port = port; path = "" }
                 | Device.Socket.Unix path -> { Vm.protocol = Vm.Rfb; port = 0 ; path = path })
               (Device.get_vnc_port ~xs ~dm:(dm_of ~vm) di.Xenctrl.domid) in
           let tc = Opt.map (fun port -> { Vm.protocol = Vm.Vt100; port = port; path = "" })
               (Device.get_tc_port ~xs di.Xenctrl.domid) in
           let local x = Printf.sprintf "/local/domain/%d/%s" di.Xenctrl.domid x in
           let uncooperative = try ignore_string (xs.Xs.read (local "memory/uncooperative")); true with Xs_protocol.Enoent _ -> false in
           let memory_target = try xs.Xs.read (local "memory/target") |> Int64.of_string |> Int64.mul 1024L with Xs_protocol.Enoent _ -> 0L in
           let memory_actual =
             let pages = Int64.of_nativeint di.Xenctrl.total_memory_pages in
             let kib = Xenctrl.pages_to_kib pages in
             Memory.bytes_of_kib kib in

           let memory_limit =
             (* The maximum amount of memory the domain can consume is the max of memory_actual
                							   and max_memory_pages (with our overheads subtracted). *)
             let max_memory_bytes =
               let overhead_bytes = Memory.bytes_of_mib (if di.Xenctrl.hvm_guest then Memory.HVM.xen_max_offset_mib else Memory.Linux.xen_max_offset_mib) in
               let raw_bytes = Memory.bytes_of_pages (Int64.of_nativeint di.Xenctrl.max_memory_pages) in
               Int64.sub raw_bytes overhead_bytes in
             (* CA-31764: may be larger than static_max if maxmem has been increased to initial-reservation. *)
             max memory_actual max_memory_bytes in

           let rtc = try xs.Xs.read (Printf.sprintf "/vm/%s/rtc/timeoffset" (Uuidm.to_string uuid)) with Xs_protocol.Enoent _ -> "" in
           let rec ls_lR root dir =
             let this = try [ dir, xs.Xs.read (root ^ "/" ^ dir) ] with _ -> [] in
             let subdirs = try xs.Xs.directory (root ^ "/" ^ dir) |> List.filter (fun x -> x <> "") |> List.map (fun x -> dir ^ "/" ^ x) with _ -> [] in
             this @ (List.concat (List.map (ls_lR root) subdirs)) in
           let guest_agent =
             [ "drivers"; "attr"; "data"; "control"; "feature" ] |> List.map (ls_lR (Printf.sprintf "/local/domain/%d" di.Xenctrl.domid)) |> List.concat |> List.map (fun (k,v) -> (k,Xenops_utils.utf8_recode v)) in
           let xsdata_state =
             Domain.allowed_xsdata_prefixes |> List.map (ls_lR (Printf.sprintf "/local/domain/%d" di.Xenctrl.domid)) |> List.concat in
           let shadow_multiplier_target =
             if not di.Xenctrl.hvm_guest
             then 1.
             else begin
               try
                 let static_max_mib = Memory.mib_of_bytes_used vm.Vm.memory_static_max in
                 let default_shadow_mib = Memory.HVM.shadow_mib static_max_mib vm.Vm.vcpu_max 1. in
                 let actual_shadow_mib_int = Xenctrl.shadow_allocation_get xc di.Xenctrl.domid in
                 let actual_shadow_mib = Int64.of_int actual_shadow_mib_int in
                 let result = (Int64.to_float actual_shadow_mib) /. (Int64.to_float default_shadow_mib) in
                 (* CA-104562: Work around probable bug in bindings *)
                 if result > 1000.0 then begin
                   warn "CA-104562: Got value '%d' from shadow_allocation_get" actual_shadow_mib_int;
                   -1.0
                 end else result
               with e ->
                 warn "Caught exception in getting shadow allocation: %s" (Printexc.to_string e);
                 -1.0
             end
           in
           {
             Vm.power_state = if di.Xenctrl.paused then Paused else Running;
             domids = [ di.Xenctrl.domid ];
             consoles = Opt.to_list vnc @ (Opt.to_list tc);
             uncooperative_balloon_driver = uncooperative;
             guest_agent = guest_agent;
             pv_drivers_detected = begin match vme with
               | Some x -> x.VmExtra.non_persistent.VmExtra.pv_drivers_detected
               | None -> false
             end;
             xsdata_state = xsdata_state;
             vcpu_target = begin match vme with
               | Some x -> x.VmExtra.non_persistent.VmExtra.vcpus
               | None -> 0
             end;
             memory_target = memory_target;
             memory_actual = memory_actual;
             memory_limit = memory_limit;
             rtc_timeoffset = rtc;
             last_start_time = begin match vme with
               | Some x -> x.VmExtra.persistent.VmExtra.last_start_time
               | None -> 0.
             end;
             hvm = di.Xenctrl.hvm_guest;
             shadow_multiplier_target = shadow_multiplier_target;
             nomigrate = begin match vme with
               | None   -> false
               | Some x -> x.VmExtra.persistent.VmExtra.nomigrate
             end;
             nested_virt = begin match vme with
               | None   -> false
               | Some x -> x.VmExtra.persistent.VmExtra.nested_virt
             end;
             domain_type = get_domain_type ~xs di;
           }
      )

  let request_rdp vm enabled =
    let uuid = uuid_of_vm vm in
    with_xc_and_xs
      (fun xc xs ->
         match di_of_uuid ~xc ~xs Newest uuid with
         | None -> raise (Does_not_exist("domain", vm.Vm.id))
         | Some di ->
           let path = Printf.sprintf "/local/domain/%d/control/ts" di.Xenctrl.domid in
           xs.Xs.write path (if enabled then "1" else "0")
      )

  let run_script task vm script =
    let uuid = uuid_of_vm vm in
    let domid, path =  with_xc_and_xs
        (fun xc xs ->
           match di_of_uuid ~xc ~xs Newest uuid with
           | None -> raise (Does_not_exist("domain", vm.Vm.id))
           | Some di ->
             let path = xs.Xs.getdomainpath di.Xenctrl.domid in
             let _ =
               try xs.Xs.read (path ^ "/control/feature-xs-batcmd")
               with _ -> raise (Unimplemented "run-script is not supported on the given VM (or it is still booting)") in
             di.Xenctrl.domid, path ^ "/control/batcmd") in
    let () = with_xc_and_xs
        (fun xc xs ->
           let state = try xs.Xs.read (path ^ "/state") with _ -> "" in
           match state with
           | "" -> () (* state should normally be empty, unless in exceptional case e.g. xapi restarted previously *)
           | "IN PROGRESS" ->
             raise (Failed_to_run_script "A residual run-script instance in progress, either wait for its completion or reboot the VM.")
           | _ ->
             info "Found previous run_script state %s leftover (either not started or completed), remove." state;
             xs.Xs.rm path) in
    let () = Xs.transaction ()
        (fun xs ->
           xs.Xs.write (path ^ "/script") script;
           xs.Xs.write (path ^ "/state") "READY") in
    let watch_succ = List.map
        (fun s -> Watch.map (fun _ -> ()) (Watch.value_to_become (path ^ "/state") s))
        [ "SUCCESS"; "TRUNCATED"; "FAILURE"] in
    let watch_fail = [Watch.key_to_disappear path] in
    let succ, flag, rc, stdout, stderr = Xs.with_xs (fun xs ->
        let succ = cancellable_watch (Domain domid) watch_succ watch_fail task ~xs ~timeout:86400. () in
        let flag = try xs.Xs.read (path ^ "/state") with _ -> "" in
        let rc = try xs.Xs.read (path ^ "/return") with _ -> "" in
        let stdout =  try xs.Xs.read (path ^ "/stdout") with _ -> "" in
        let stderr = try xs.Xs.read (path ^ "/stderr") with _ -> "" in
        xs.Xs.rm path;
        succ, flag, rc, stdout, stderr) in
    if not succ then Xenops_task.raise_cancelled task;
    let truncate s =
      let mark = " (truncated)" in
      let len = String.length s in
      if len >= 1024 || flag = "TRUNCATED" && len > 1024 - String.length mark
      then String.sub s 0 (1024 - String.length mark) ^ mark else s in
    let stdout, stderr = truncate stdout, truncate stderr in
    let rc_opt = try Some (Int64.of_string rc) with _ -> None in
    match flag, rc_opt with
    | ("SUCCESS" | "TRUNCATED"), Some rc_int  ->
      Rpc.Dict [("rc", Rpc.Int rc_int); ("stdout", Rpc.String stdout); ("stderr", Rpc.String stderr)]
    | _, _ ->
      raise (Failed_to_run_script (Printf.sprintf "flag = %s, rc = %s, stdour = %s, stderr = %s" flag rc stdout stderr))

  let set_domain_action_request vm request =
    let uuid = uuid_of_vm vm in
    with_xc_and_xs
      (fun xc xs ->
         match di_of_uuid ~xc ~xs Newest uuid with
         | None -> raise (Does_not_exist("domain", vm.Vm.id))
         | Some di ->
           Domain.set_action_request ~xs di.Xenctrl.domid (match request with
               | None -> None
               | Some Needs_poweroff -> Some "poweroff"
               | Some Needs_reboot -> Some "reboot"
               | _ ->
                 error "VM = %s; Unknown domain action requested. Will set to poweroff" vm.Vm.id;
                 Some "poweroff"
             )
      )

  let get_domain_action_request vm =
    let uuid = uuid_of_vm vm in
    with_xc_and_xs
      (fun xc xs ->
         match di_of_uuid ~xc ~xs Newest uuid with
         | None -> Some Needs_poweroff
         | Some d ->
           if d.Xenctrl.shutdown
           then Some (match d.Xenctrl.shutdown_code with
               | 0 -> Needs_poweroff
               | 1 -> Needs_reboot
               | 2 -> Needs_suspend
               | 3 -> Needs_crashdump
               | 4 -> Needs_reboot
               | _ -> Needs_poweroff) (* unexpected *)
           else begin match Domain.get_action_request ~xs d.Xenctrl.domid with
             | Some "poweroff" -> Some Needs_poweroff
             | Some "reboot" -> Some Needs_reboot
             | Some x ->
               error "VM = %s; Unknown domain action requested (%s). Will poweroff" vm.Vm.id x;
               Some Needs_poweroff
             | None -> None
           end
      )

  let get_internal_state vdi_map vif_map vm =
    let state = DB.read_exn vm.Vm.id in
    state.VmExtra.persistent |> VmExtra.rpc_of_persistent_t |> Jsonrpc.to_string

  let set_internal_state vm state =
    let persistent = state |> Jsonrpc.of_string |> VmExtra.persistent_t_of_rpc in
    (* Don't take the timeoffset from [state] (last boot record). Put back
       		 * the one from [vm] which came straight from the platform keys. *)
    let persistent = match vm.ty with
      | HVM {timeoffset} ->
        begin match persistent.VmExtra.ty with
          | Some (HVM hvm_info) ->
            {persistent with VmExtra.ty = Some (HVM {hvm_info with timeoffset = timeoffset})}
          | _ ->
            persistent
        end
      | _ -> persistent
    in
<<<<<<< HEAD
    let persistent = { persistent with VmExtra.profile = profile_of ~vm } in
    persistent |> VmExtra.rpc_of_persistent_t |> Jsonrpc.to_string |> fun state_new ->
      debug "vm %s: persisting metadata %s" k state_new;
      (if state_new <> state then debug "vm %s: different original metadata %s" k state)
    ;
    let non_persistent = match DB.read k with
      | None -> with_xc_and_xs (fun xc xs -> generate_non_persistent_state xc xs vm persistent)
      | Some vmextra -> vmextra.VmExtra.non_persistent
    in
    DB.write k { VmExtra.persistent = persistent; VmExtra.non_persistent = non_persistent; }
=======
    let _ = DB.update vm.Vm.id (fun d ->
      let non_persistent = match d with
        | None -> with_xc_and_xs (fun xc xs -> generate_non_persistent_state xc xs vm persistent)
        | Some vmextra -> vmextra.VmExtra.non_persistent
      in
      Some { VmExtra.persistent = persistent; VmExtra.non_persistent = non_persistent; }
    )
    in ()
>>>>>>> 23a7cdce

  let minimum_reboot_delay = 120.
end

let on_frontend f domain_selection frontend =
  with_xc_and_xs
    (fun xc xs ->
       let frontend_di = match frontend |> uuid_of_string |> di_of_uuid ~xc ~xs domain_selection with
         | None -> raise (Does_not_exist ("domain", frontend))
         | Some x -> x in
       f xc xs frontend_di.Xenctrl.domid (VM.get_domain_type ~xs frontend_di)
    )

module PCI = struct
  open Pci

  let id_of pci = snd pci.id

  let get_state vm pci =
    with_xc_and_xs
      (fun xc xs ->
         let all = match domid_of_uuid ~xc ~xs Newest (uuid_of_string vm) with
           | Some domid -> Device.PCI.list ~xs domid |> List.map snd
           | None -> [] in
         let address = pci.address in
         {
           plugged = List.mem address all
         }
      )

  let get_device_action_request vm pci =
    let state = get_state vm pci in
    (* If it has disappeared from xenstore then we assume unplug is needed if only
       		   to release resources/ deassign devices *)
    if not state.plugged then Some Needs_unplug else None

  let plug task vm pci =
    on_frontend
      (fun xc xs frontend_domid _ ->
         (* Make sure the backend defaults are set *)
         let vm_t = DB.read_exn vm in
         let non_persistent = vm_t.VmExtra.non_persistent in
         xs.Xs.write
           (Printf.sprintf "/local/domain/0/backend/pci/%d/0/msitranslate" frontend_domid)
           (if non_persistent.VmExtra.pci_msitranslate then "1" else "0");
         xs.Xs.write
           (Printf.sprintf "/local/domain/0/backend/pci/%d/0/power_mgmt" frontend_domid)
           (if non_persistent.VmExtra.pci_power_mgmt then "1" else "0");

         if not (Sys.file_exists "/sys/bus/pci/drivers/pciback") then begin
           error "PCIBack has not been loaded";
           raise PCIBack_not_loaded;
         end;

         Device.PCI.bind [ pci.address ] Device.PCI.Pciback;
         Device.PCI.add xs [ pci.address ] frontend_domid
      ) Newest vm

  let unplug task vm pci =
    try
      on_frontend
        (fun xc xs frontend_domid domain_type ->
           try
             if domain_type = Vm.Domain_HVM
             then Device.PCI.release [ pci.address ] frontend_domid
             else error "VM = %s; PCI.unplug is only supported for HVM guests" vm
           with Not_found ->
             debug "VM = %s; PCI.unplug %s.%s caught Not_found: assuming device is unplugged already" vm (fst pci.id) (snd pci.id)
        ) Oldest vm
    with (Does_not_exist(_,_)) ->
      debug "VM = %s; PCI = %s; Ignoring missing domain" vm (id_of pci)

end

module VGPU = struct
  open Vgpu

  let id_of vgpu = snd vgpu.id

  let start task vm vgpu saved_state =
    on_frontend
      (fun _ xs frontend_domid _ ->
         let vmextra = DB.read_exn vm in
         let vcpus = match vmextra.VmExtra.persistent with
           | { VmExtra.build_info = None } ->
             error "VM = %s; No stored build_info: cannot safely restore" vm;
             raise (Does_not_exist("build_info", vm))
           | { VmExtra.build_info = Some build_info } ->
             build_info.Domain.vcpus
         in
         Device.Dm.restore_vgpu task ~xs frontend_domid vgpu vcpus
      ) Newest vm

  let get_state vm vgpu =
    on_frontend
      (fun _ xs frontend_domid _ ->
         let emulator_pid =
           match vgpu.implementation with
           | Empty
           | MxGPU _
           | GVT_g _ -> Device.Qemu.pid ~xs frontend_domid
           | Nvidia _ -> Device.Vgpu.pid ~xs frontend_domid
         in
         match emulator_pid with
         | Some pid -> {plugged = true; emulator_pid}
         | None -> {plugged = false; emulator_pid})
      Newest vm
end

module VUSB = struct
  open Vusb

  let id_of vusb = snd vusb.id

  let get_state vm vusb =
    on_frontend
      (fun _ xs frontend_domid _ ->
         let emulator_pid = Device.Qemu.pid ~xs frontend_domid in
         debug "Qom list to get vusb state";
         let peripherals = Device.Vusb.qom_list ~xs ~domid:frontend_domid in
         let found = List.mem (snd vusb.Vusb.id)  peripherals in
         match emulator_pid, found with
         | Some pid, true -> {plugged = true}
         | _,_ -> {plugged = false})
      Newest vm

  let get_device_action_request vm vusb =
    let state = get_state vm vusb in
    (* If it has disappeared from qom-list then we assume unplug is needed if only
       to release resources *)
    if not state.plugged then Some Needs_unplug else None

  let is_privileged vm =
    let open Vm in
    let vmextra = DB.read_exn vm in
    (* When pci_passthrough is true, the qemu will be privileged mode*)
    match vmextra.VmExtra.persistent with
    | {
      VmExtra.build_info = Some build_info;
      ty = Some (HVM hvm_info);
    } -> hvm_info.pci_passthrough
    | _ -> false

  let plug task vm vusb =
    on_frontend
      (fun xc xs frontend_domid domain_type ->
         if domain_type <> Vm.Domain_HVM
         then info "VM = %s; USB passthrough is only supported for HVM guests" vm
         else
           let privileged = is_privileged vm in
           Device.Vusb.vusb_plug ~xs ~privileged ~domid:frontend_domid ~id:(snd vusb.Vusb.id) ~hostbus:vusb.Vusb.hostbus ~hostport:vusb.Vusb.hostport ~version:vusb.Vusb.version
      ) Newest vm

  let unplug task vm vusb =
    try
      on_frontend
        (fun xc xs frontend_domid hvm ->
           let privileged = is_privileged vm in
           Device.Vusb.vusb_unplug ~xs ~privileged ~domid:frontend_domid ~id:(snd vusb.Vusb.id) ~hostbus:vusb.Vusb.hostbus ~hostport:vusb.Vusb.hostport
        ) Newest vm
    with
    | (Does_not_exist(_,_)) ->
      debug "VM = %s; VUSB = %s; Ignoring missing domain" vm (id_of vusb)
    | (Device_not_connected) ->
      debug "VM = %s; VUSB = %s; Ignoring missing device" vm (id_of vusb)

end

let set_active_device path active =
  with_xs
    (fun xs ->
       if active
       then xs.Xs.write path "1"
       else safe_rm xs path;
    )

module VBD = struct
  open Vbd

  let id_of vbd = snd vbd.id

  (* When we attach a VDI we remember the attach result so we can lookup
     	   details such as the device-kind later. *)

  let vdi_attach_path vbd = Printf.sprintf "/xapi/%s/private/vdis/%s" (fst vbd.id) (snd vbd.id)

  let attach_and_activate task xc xs frontend_domid vbd vdi =
    let attached_vdi = match vdi with
      | None ->
        (* XXX: do something better with CDROMs *)
        { domid = this_domid ~xs; attach_info = { Storage_interface.params=""; o_direct=true; o_direct_reason=""; xenstore_data=[]; } }
      | Some (Local path) ->
        { domid = this_domid ~xs; attach_info = { Storage_interface.params=path; o_direct=true; o_direct_reason=""; xenstore_data=[]; } }
      | Some (VDI path) ->
        let sr, vdi = Storage.get_disk_by_name task path in
        let dp = Storage.id_of (string_of_int frontend_domid) vbd.id in
        let vm = fst vbd.id in
        Storage.attach_and_activate ~xc ~xs task vm dp sr vdi (vbd.mode = ReadWrite) in
    xs.Xs.write (vdi_attach_path vbd) (attached_vdi |> rpc_of_attached_vdi |> Jsonrpc.to_string);
    attached_vdi

  let frontend_domid_of_device device = device.Device_common.frontend.Device_common.domid

  let device_number_of_device d =
    Device_number.of_xenstore_key d.Device_common.frontend.Device_common.devid

  let active_path vm vbd = Printf.sprintf "/vm/%s/devices/vbd/%s" vm (snd vbd.Vbd.id)

  let set_active task vm vbd active =
    try
      set_active_device (active_path vm vbd) active
    with e ->
      debug "set_active %s.%s <- %b failed: %s" (fst vbd.Vbd.id) (snd vbd.Vbd.id) active (Printexc.to_string e)

  let get_active vm vbd =
    try
      with_xs (fun xs -> xs.Xs.read (active_path vm vbd)) = "1"
    with _ -> false

  let epoch_begin task vm disk persistent = match disk with
    | VDI path ->
      let sr, vdi = Storage.get_disk_by_name task path in
      Storage.epoch_begin task sr vdi persistent
    | _ -> ()

  let epoch_end task vm disk = match disk with
    | VDI path ->
      let sr, vdi = Storage.get_disk_by_name task path in
      Storage.epoch_end task sr vdi
    | _ -> ()

  let _backend_kind = "backend-kind"

  let device_kind_of ~xs vbd =
    (* If the user has provided an override then use that *)
    if List.mem_assoc _backend_kind vbd.extra_backend_keys
    then Device_common.kind_of_string (List.assoc _backend_kind vbd.extra_backend_keys)
    else match (try Some(xs.Xs.read (vdi_attach_path vbd) |> Jsonrpc.of_string |> attached_vdi_of_rpc) with _ -> None) with
      | None ->
        (* An empty VBD has to be a CDROM: anything will do *)
        Device_common.Vbd !Xenopsd.default_vbd_backend_kind
      | Some vdi ->
        let xenstore_data = vdi.attach_info.Storage_interface.xenstore_data in
        (* Use the storage manager's preference *)
        if List.mem_assoc _backend_kind xenstore_data
        then Device_common.kind_of_string (List.assoc _backend_kind xenstore_data)
        else Device_common.Vbd !Xenopsd.default_vbd_backend_kind

  let vdi_path_of_device ~xs device = Device_common.backend_path_of_device ~xs device ^ "/vdi"

  let plug task vm vbd =
    (* If the vbd isn't listed as "active" then we don't automatically plug this one in *)
    if not(get_active vm vbd)
    then debug "VBD %s.%s is not active: not plugging into VM" (fst vbd.Vbd.id) (snd vbd.Vbd.id)
    else on_frontend
        (fun xc xs frontend_domid domain_type ->
           if vbd.backend = None && domain_type <> Vm.Domain_HVM
           then info "VM = %s; an empty CDROM drive on PV and PVinPVH guests is simulated by unplugging the whole drive" vm
           else begin
             let vdi = attach_and_activate task xc xs frontend_domid vbd vbd.backend in

             let extra_backend_keys = List.fold_left (fun acc (k,v) ->
                 let k = "sm-data/" ^ k in
                 (k,v)::(List.remove_assoc k acc)) vbd.extra_backend_keys vdi.attach_info.Storage_interface.xenstore_data in

             let kind = device_kind_of ~xs vbd in

             (* Remember the VBD id with the device *)
             let vbd_id = _device_id kind, id_of vbd in
             (* Remember the VDI with the device (for later deactivation) *)
             let vdi_id = _vdi_id, vbd.backend |> rpc_of_backend |> Jsonrpc.to_string in
             let dp_id = _dp_id, Storage.id_of (string_of_int frontend_domid) vbd.Vbd.id in
             let x = {
               Device.Vbd.mode = (match vbd.mode with
                   | ReadOnly -> Device.Vbd.ReadOnly
                   | ReadWrite -> Device.Vbd.ReadWrite
                 );
               device_number = vbd.position;
               phystype = Device.Vbd.Phys;
               params = vdi.attach_info.Storage_interface.params;
               dev_type = (match vbd.ty with
                   | CDROM -> Device.Vbd.CDROM
                   | Disk -> Device.Vbd.Disk
                   | Floppy -> Device.Vbd.Floppy
                 );
               unpluggable = vbd.unpluggable;
               protocol = None;
               kind;
               extra_backend_keys;
               extra_private_keys = dp_id :: vdi_id :: vbd_id :: vbd.extra_private_keys;
               backend_domid = vdi.domid;
             } in
             let device =
               Xenops_task.with_subtask task (Printf.sprintf "Vbd.add %s" (id_of vbd))
                 (fun () -> Device.Vbd.add task ~xc ~xs ~hvm:(domain_type = Vm.Domain_HVM) x frontend_domid) in

             (* We store away the disk so we can implement VBD.stat *)
             Opt.iter (fun disk -> xs.Xs.write (vdi_path_of_device ~xs device) (disk |> rpc_of_disk |> Jsonrpc.to_string)) vbd.backend;

             (* NB now the frontend position has been resolved *)
             let open Device_common in
             let device_number = device.frontend.devid |> Device_number.of_xenstore_key in

             (* If qemu is in a different domain to storage, attach disks to it *)
             let qemu_domid = Opt.default (this_domid ~xs) (get_stubdom ~xs frontend_domid) in
             let qemu_frontend = match Device_number.spec device_number with
               | Device_number.Ide, n, _ when n < 4 ->
                 begin match vbd.Vbd.backend with
                   | None -> None
                   | Some _ ->
                     let bd = create_vbd_frontend ~xc ~xs task qemu_domid vdi in
                     let index = Device_number.to_disk_number device_number in
                     Some (index, bd)
                 end
               | _, _, _ -> None in
             (* Remember what we've just done *)
                 (* Dom0 doesn't have a vm_t - we don't need this currently, but when we have storage driver domains,
                    					   we will. Also this causes the SMRT tests to fail, as they demand the loopback VBDs *)
             Opt.iter (fun q ->
                 let _ = DB.update_exn vm (fun vm_t ->
                   let non_persistent = { vm_t.VmExtra.non_persistent with
                                        VmExtra.qemu_vbds = (vbd.Vbd.id, q) :: vm_t.VmExtra.non_persistent.VmExtra.qemu_vbds} in
                   Some { vm_t with VmExtra.non_persistent = non_persistent }
                 )
                 in ()
             ) qemu_frontend
           end
        ) Newest vm

  let unplug task vm vbd force =
    with_xc_and_xs
      (fun xc xs ->
         try
           (* On destroying the datapath:
              					   1. if the device has already been shutdown and deactivated (as in suspend) we
              					      must call DP.destroy here to avoid leaks
              					   2. if the device is successfully shutdown here then we must call DP.destroy
              					      because no-one else will
              					   3. if the device shutdown is rejected then we should leave the DP alone and
              					      rely on the event thread calling us again later.
              					*)
           let domid = domid_of_uuid ~xc ~xs Oldest (uuid_of_string vm) in
           (* If the device is gone then we don't need to shut it down but we do need
              					   to free any storage resources. *)
           let device =
             try
               Some (device_by_id xc xs vm (device_kind_of ~xs vbd) Oldest (id_of vbd))
             with
             | (Does_not_exist(_,_)) ->
               debug "VM = %s; VBD = %s; Ignoring missing domain" vm (id_of vbd);
               None
             | Device_not_connected ->
               debug "VM = %s; VBD = %s; Ignoring missing device" vm (id_of vbd);
               None in
           let backend = match device with
             | None -> None
             | Some dv -> Device.Generic.get_private_key ~xs dv _vdi_id |> Jsonrpc.of_string |> backend_of_rpc in
           Opt.iter
             (fun device ->
                if force && (not (Device.can_surprise_remove ~xs device))
                then debug
                    "VM = %s; VBD = %s; Device is not surprise-removable (ignoring and removing anyway)"
                    vm (id_of vbd); (* this happens on normal shutdown too *)
                (* Case (1): success; Case (2): success; Case (3): an exception is thrown *)
                Xenops_task.with_subtask task (Printf.sprintf "Vbd.clean_shutdown %s" (id_of vbd))
                  (fun () -> (if force then Device.hard_shutdown else Device.clean_shutdown) task ~xs device);
             ) device;
           (* We now have a shutdown device but an active DP: we should destroy the DP if the backend is of type VDI *)
           finally
             (fun () ->
                Opt.iter
                  (fun device ->
                     Xenops_task.with_subtask task (Printf.sprintf "Vbd.release %s" (id_of vbd))
                       (fun () -> Device.Vbd.release task ~xc ~xs device);
                  ) device;
                (* If we have a qemu frontend, detach this too. *)
                let _ = DB.update vm (
                  Opt.map (fun vm_t ->
                    let non_persistent = vm_t.VmExtra.non_persistent in
                    if List.mem_assoc vbd.Vbd.id non_persistent.VmExtra.qemu_vbds then begin
                      let _, qemu_vbd = List.assoc vbd.Vbd.id non_persistent.VmExtra.qemu_vbds in
                      (* destroy_vbd_frontend ignores 'refusing to close' transients' *)
                      destroy_vbd_frontend ~xc ~xs task qemu_vbd;
                      let non_persistent = { non_persistent with
                                             VmExtra.qemu_vbds = List.remove_assoc vbd.Vbd.id non_persistent.VmExtra.qemu_vbds } in
                      { vm_t with VmExtra.non_persistent = non_persistent }
                    end else
                      vm_t
                  )
                )
                in ()
             )
             (fun () ->
                match domid, backend with
                | Some x, None
                | Some x, Some (VDI _)
                  -> Storage.dp_destroy task (Storage.id_of (string_of_int x) vbd.Vbd.id)
                | _ -> ()
             )
         with
         | Device_common.Device_error(_, s) ->
           debug "Caught Device_error: %s" s;
           raise (Device_detach_rejected("VBD", id_of vbd, s))
      )

  let insert task vm vbd disk =
    on_frontend
      (fun xc xs frontend_domid domain_type ->
         if domain_type <> Vm.Domain_HVM
         then plug task vm { vbd with backend = Some disk }
         else begin
           let (device: Device_common.device) = device_by_id xc xs vm (device_kind_of ~xs vbd) Newest (id_of vbd) in
           let vdi = attach_and_activate task xc xs frontend_domid vbd (Some disk) in
           let phystype = Device.Vbd.Phys in
           (* We store away the disk so we can implement VBD.stat *)
           xs.Xs.write (vdi_path_of_device ~xs device) (disk |> rpc_of_disk |> Jsonrpc.to_string);
           Device.Vbd.media_insert ~xs ~dm:(dm_of ~vm) ~phystype ~params:vdi.attach_info.Storage_interface.params device;
           Device_common.add_backend_keys ~xs device "sm-data" vdi.attach_info.Storage_interface.xenstore_data
         end
      ) Newest vm

  let eject task vm vbd =
    on_frontend
      (fun xc xs frontend_domid _ ->
         let (device: Device_common.device) = device_by_id xc xs vm (device_kind_of ~xs vbd) Oldest (id_of vbd) in
         Device.Vbd.media_eject ~xs ~dm:(dm_of ~vm) device;
         safe_rm xs (vdi_path_of_device ~xs device);
         safe_rm xs (Device_common.backend_path_of_device ~xs device ^ "/sm-data");
         Storage.dp_destroy task (Storage.id_of (string_of_int (frontend_domid_of_device device)) vbd.Vbd.id)
      ) Oldest vm

  let ionice qos pid =
    try
      run !Xc_resources.ionice (Ionice.set_args qos pid) |> ignore_string
    with e ->
      error "Ionice failed on pid %d: %s" pid (Printexc.to_string e)

  let set_qos task vm vbd =
    with_xc_and_xs
      (fun xc xs ->
         Opt.iter (function
             | Ionice qos ->
               try
                 let (device: Device_common.device) = device_by_id xc xs vm (device_kind_of ~xs vbd) Newest (id_of vbd) in
                 let path = Device_common.kthread_pid_path_of_device ~xs device in
                 let kthread_pid = xs.Xs.read path |> int_of_string in
                 ionice qos kthread_pid
               with
               | Xs_protocol.Enoent _ ->
                 (* This means the kthread-pid hasn't been written yet. We'll be called back later. *)
                 ()
               | e ->
                 error "Failed to ionice kthread-pid: %s" (Printexc.to_string e)
           ) vbd.Vbd.qos
      )

  let get_qos xc xs vm vbd device =
    try
      let path = Device_common.kthread_pid_path_of_device ~xs device in
      let kthread_pid = xs.Xs.read path |> int_of_string in
      let i = run !Xc_resources.ionice (Ionice.get_args kthread_pid) |> Ionice.parse_result_exn in
      Opt.map (fun i -> Ionice i) i
    with
    | Ionice.Parse_failed x ->
      warn "Failed to parse ionice result: %s" x;
      None
    | _ ->
      None

  let string_of_qos = function
    | None -> "None"
    | Some x -> x |> Vbd.rpc_of_qos |> Jsonrpc.to_string

  let get_state vm vbd =
    with_xc_and_xs
      (fun xc xs ->
         try
           let (device: Device_common.device) = device_by_id xc xs vm (device_kind_of ~xs vbd) Newest (id_of vbd) in
           let qos_target = get_qos xc xs vm vbd device in

           let backend_present =
             if Device.Vbd.media_is_ejected ~xs device
             then None
             else Some (vdi_path_of_device ~xs device |> xs.Xs.read |> Jsonrpc.of_string |> disk_of_rpc) in
           {
             Vbd.active = true;
             plugged = true;
             backend_present;
             qos_target = qos_target
           }
         with
         | (Does_not_exist(_, _))
         | Device_not_connected ->
           { unplugged_vbd with
             Vbd.active = get_active vm vbd
           }
      )

  let get_device_action_request vm vbd =
    with_xc_and_xs
      (fun xc xs ->
         try
           let (device: Device_common.device) = device_by_id xc xs vm (device_kind_of ~xs vbd) Newest (id_of vbd) in
           if Hotplug.device_is_online ~xs device
           then begin
             let qos_target = get_qos xc xs vm vbd device in
             if qos_target <> vbd.Vbd.qos then begin
               debug "VM = %s; VBD = %s; VBD_set_qos needed, current = %s; target = %s" vm (id_of vbd) (string_of_qos qos_target) (string_of_qos vbd.Vbd.qos);
               Some Needs_set_qos
             end else None
           end else begin
             debug "VM = %s; VBD = %s; VBD_unplug needed, device offline: %s" vm (id_of vbd) (Device_common.string_of_device device);
             Some Needs_unplug
           end
         with Device_not_connected ->
           debug "VM = %s; VBD = %s; Device_not_connected so no action required" vm (id_of vbd);
           None
      )
end

module VIF = struct
  open Vif

  let id_of vif = snd vif.id

  let backend_domid_of xc xs vif =
    match vif.backend with
    | Network.Local _ -> this_domid ~xs
    | Network.Remote (vm, _) ->
      begin match vm |> uuid_of_string |> domid_of_uuid ~xc ~xs Expect_only_one with
        | None -> raise (Does_not_exist ("domain", vm))
        | Some x -> x
      end

  let interfaces_of_vif domid id position =
    let mkif name = { Interface.Interface.vif = id; name = Printf.sprintf "%s%d.%d" name domid position; } in
    List.map mkif [ "tap"; "vif" ]

  let _locking_mode = "locking-mode"
  let _ipv4_allowed = "ipv4-allowed"
  let _ipv6_allowed = "ipv6-allowed"
  let _static_ip_setting = "static-ip-setting"

  let locking_mode_keys = [
    _locking_mode;
    _ipv4_allowed;
    _ipv6_allowed;
  ]

  let pvs_proxy_key_prefix = "pvs-"

  let xenstore_of_locking_mode = function
    | Locked { ipv4 = ipv4; ipv6 = ipv6 } -> [
        _locking_mode, "locked";
        _ipv4_allowed, String.concat "," ipv4;
        _ipv6_allowed, String.concat "," ipv6;
      ]
    | Unlocked -> [
        _locking_mode, "unlocked";
      ]
    | Disabled -> [
        _locking_mode, "disabled";
      ]

  let xenstore_of_static_ip_setting vif =
    let constant_setting = [
      "mac", vif.mac;
      "error-code", "0";
      "error-msg", "";
    ] in
    let ipv4_setting = match vif.ipv4_configuration with
      | Unspecified4 -> [ "enabled", "0" ]
      | Static4 (address :: _, gateway) ->
        let enabled = "enabled" , "1" in
        let address = "address", address in
        let gateway = match gateway with Some value -> ["gateway", value] | None -> [] in
        enabled :: address :: gateway
      | Static4 ([], _) -> raise (Internal_error "Static IPv4 configuration selected, but no address specified.")
    in
    let ipv6_setting = match vif.ipv6_configuration with
      | Unspecified6 -> [ "enabled6", "0" ]
      | Static6 (address6 :: _, gateway6) ->
        let enabled6 = "enabled6" , "1" in
        let address6 = "address6", address6 in
        let gateway6 = match gateway6 with Some value -> ["gateway6", value] | None -> [] in
        enabled6 :: address6 :: gateway6
      | Static6 ([], _) -> raise (Internal_error "Static IPv6 configuration selected, but no address specified.")
    in
    let settings = constant_setting @ ipv4_setting @ ipv6_setting in
    List.map (fun (k,v) -> Printf.sprintf "%s/%s" _static_ip_setting k, v) settings

  let disconnect_flag device disconnected =
    let path = Hotplug.vif_disconnect_path device in
    let flag = if disconnected then "1" else "0" in
    path, flag

  let xenstore_of_pvs_proxy proxy =
    match proxy with
    | None -> []
    | Some (site, servers, interface) ->
      let open Vif.PVS_proxy in
      let server_keys =
        List.mapi (fun i server ->
            let open Printf in
            [
              sprintf "pvs-server-%d-addresses" i, String.concat "," server.addresses;
              sprintf "pvs-server-%d-ports" i, sprintf "%d-%d" server.first_port server.last_port;
            ]
          ) servers
        |> List.flatten
      in
      ("pvs-site", site) ::
      ("pvs-interface", interface) ::
      ("pvs-server-num", string_of_int (List.length servers)) ::
      server_keys

  let active_path vm vif = Printf.sprintf "/vm/%s/devices/vif/%s" vm (snd vif.Vif.id)

  let set_active task vm vif active =
    try
      set_active_device (active_path vm vif) active
    with e ->
      debug "set_active %s.%s <- %b failed: %s" (fst vif.Vif.id) (snd vif.Vif.id) active (Printexc.to_string e)

  let get_active vm vif =
    try
      with_xs (fun xs -> xs.Xs.read (active_path vm vif)) = "1"
    with _ -> false

  let plug_exn task vm vif =
    (* Verify that there is metadata present for the VM *)
    let _ = DB.read_exn vm in
    (* If the vif isn't listed as "active" then we don't automatically plug this one in *)
    if not(get_active vm vif)
    then debug "VIF %s.%s is not active: not plugging into VM" (fst vif.Vif.id) (snd vif.Vif.id)
    else on_frontend
        (fun xc xs frontend_domid _ ->
           let backend_domid = backend_domid_of xc xs vif in
           (* Remember the VIF id with the device *)
           let id = _device_id Device_common.Vif, id_of vif in

           let setup_vif_rules = [ "setup-vif-rules", !Xc_resources.setup_vif_rules ] in
           let setup_pvs_proxy_rules = [ "setup-pvs-proxy-rules", !Xc_resources.setup_pvs_proxy_rules ] in
           let xenopsd_backend = [ "xenopsd-backend", "classic" ] in
           let locking_mode = xenstore_of_locking_mode vif.locking_mode in
           let static_ip_setting = xenstore_of_static_ip_setting vif in
           let pvs_proxy = xenstore_of_pvs_proxy vif.pvs_proxy in

           let interfaces = interfaces_of_vif frontend_domid vif.id vif.position in

           List.iter (fun interface ->
               Interface.DB.write interface.Interface.Interface.name interface) interfaces;

           Xenops_task.with_subtask task (Printf.sprintf "Vif.add %s" (id_of vif))
             (fun () ->
                let create frontend_domid =
                  Device.Vif.add ~xs ~devid:vif.position
                    ~netty:(match vif.backend with
                        | Network.Local x -> Netman.Vswitch x
                        | Network.Remote (_, x) -> Netman.Vswitch x)
                    ~mac:vif.mac ~carrier:(vif.carrier && (vif.locking_mode <> Xenops_interface.Vif.Disabled))
                    ~mtu:vif.mtu ~rate:vif.rate ~backend_domid
                    ~other_config:vif.other_config
                    ~extra_private_keys:(id :: vif.extra_private_keys @ locking_mode @ setup_vif_rules @
                                         setup_pvs_proxy_rules @ pvs_proxy @ xenopsd_backend)
                    ~extra_xenserver_keys:static_ip_setting
                    frontend_domid in
                let (_: Device_common.device) = create task frontend_domid in

                (* If qemu is in a different domain, then plug into it *)
                let me = this_domid ~xs in
                Opt.iter
                  (fun stubdom_domid ->
                     if vif.position < 4 && stubdom_domid <> me then begin
                       let device = create task stubdom_domid in
                       let q = vif.position, Device device in
                       let _ = DB.update_exn vm (fun vm_t ->
                         let non_persistent = { vm_t.VmExtra.non_persistent with
                                                VmExtra.qemu_vifs = (vif.Vif.id, q) :: vm_t.VmExtra.non_persistent.VmExtra.qemu_vifs } in
                         Some { vm_t with VmExtra.non_persistent = non_persistent}
                       )
                       in ()
                     end
                  ) (get_stubdom ~xs frontend_domid)
             )
        ) Newest vm

  let plug task vm = plug_exn task vm

  let unplug task vm vif force =
    with_xc_and_xs
      (fun xc xs ->
         try
           (* If the device is gone then this is ok *)
           let device = device_by_id xc xs vm Device_common.Vif Oldest (id_of vif) in
           let destroy device =
             (* NB different from the VBD case to make the test pass for now *)
             Xenops_task.with_subtask task (Printf.sprintf "Vif.hard_shutdown %s" (id_of vif))
               (fun () -> (if force then Device.hard_shutdown else Device.clean_shutdown) task ~xs device);
             Xenops_task.with_subtask task (Printf.sprintf "Vif.release %s" (id_of vif))
               (fun () -> Device.Vif.release task ~xc ~xs device) in
           destroy device;

           let _ = DB.update vm (
             Opt.map (fun vm_t ->
               (* If we have a qemu frontend, detach this too. *)
               if List.mem_assoc vif.Vif.id vm_t.VmExtra.non_persistent.VmExtra.qemu_vifs then begin
                 match (List.assoc vif.Vif.id vm_t.VmExtra.non_persistent.VmExtra.qemu_vifs) with
                 | _, Device device ->
                   destroy device;
                   let non_persistent = { vm_t.VmExtra.non_persistent with
                                          VmExtra.qemu_vifs = List.remove_assoc vif.Vif.id vm_t.VmExtra.non_persistent.VmExtra.qemu_vifs } in
                   { vm_t with VmExtra.non_persistent = non_persistent }
                 | _, _ -> vm_t
               end else
                 vm_t
             )
           ) in

           let domid = device.Device_common.frontend.Device_common.domid in
           let interfaces = interfaces_of_vif domid vif.id vif.position in
           List.iter (fun interface ->
               Interface.DB.remove interface.Interface.Interface.name) interfaces
         with
         | (Does_not_exist(_,_)) ->
           debug "VM = %s; Ignoring missing domain" (id_of vif)
         | (Device_not_connected) ->
           debug "VM = %s; Ignoring missing device" (id_of vif)
      );
    ()

  let move task vm vif network =
    (* Verify that there is metadata present for the VM *)
    let _ = DB.read_exn vm in
    with_xc_and_xs
      (fun xc xs ->
         try
           (* If the device is gone then this is ok *)
           let device = device_by_id xc xs vm Device_common.Vif Oldest (id_of vif) in
           let bridge = match network with
             | Network.Local x -> x
             | Network.Remote (_, _) -> raise (Unimplemented("network driver domains")) in

           Device.Vif.move ~xs device bridge;

           (* If we have a qemu frontend, detach this too. *)
           let _ = DB.update_exn vm (fun vm_t ->
             let non_persistent = vm_t.VmExtra.non_persistent in
             if List.mem_assoc vif.Vif.id non_persistent.VmExtra.qemu_vifs then begin
               match (List.assoc vif.Vif.id non_persistent.VmExtra.qemu_vifs) with
               | _, Device device ->
                 Device.Vif.move ~xs device bridge;
                 let non_persistent = { non_persistent with
                                        VmExtra.qemu_vifs = List.remove_assoc vif.Vif.id non_persistent.VmExtra.qemu_vifs } in
                 Some { vm_t with VmExtra.non_persistent = non_persistent }
               | _, _ -> Some vm_t
             end else
               Some vm_t
           ) in ()
         with
         | (Does_not_exist(_,_)) ->
           debug "VM = %s; Ignoring missing domain" (id_of vif)
         | (Device_not_connected) ->
           debug "VM = %s; Ignoring missing device" (id_of vif)
      )

  let set_carrier task vm vif carrier =
    with_xc_and_xs
      (fun xc xs ->
         try
           (* If the device is gone then this is ok *)
           let device = device_by_id xc xs vm Device_common.Vif Newest (id_of vif) in
           Device.Vif.set_carrier ~xs device carrier
         with
         | (Does_not_exist(_,_)) ->
           debug "VM = %s; Ignoring missing domain" (id_of vif)
         | (Device_not_connected) ->
           debug "VM = %s; Ignoring missing device" (id_of vif)
      )

  let set_locking_mode task vm vif mode =
    let open Device_common in
    with_xc_and_xs
      (fun xc xs ->
         (* If the device is gone then this is ok *)
         let device = device_by_id xc xs vm Vif Newest (id_of vif) in
         let path = Device_common.get_private_data_path_of_device device in
         (* Delete the old keys *)
         List.iter (fun x -> safe_rm xs (path ^ "/" ^ x)) locking_mode_keys;
         List.iter (fun (x, y) -> xs.Xs.write (path ^ "/" ^ x) y) (xenstore_of_locking_mode mode);
         let disconnected = not (vif.carrier && (mode <> Xenops_interface.Vif.Disabled)) in
         let disconnect_path, flag = disconnect_flag device disconnected in
         xs.Xs.write disconnect_path flag;

         let devid = string_of_int device.frontend.devid in
         let vif_interface_name = Printf.sprintf "vif%d.%s" device.frontend.domid devid in
         let tap_interface_name = Printf.sprintf "tap%d.%s" device.frontend.domid devid in
         ignore (run !Xc_resources.setup_vif_rules ["classic"; vif_interface_name; vm; devid; "filter"]);
         (* Update rules for the tap device if the VM has booted HVM with no PV drivers. *)
         let di = Xenctrl.domain_getinfo xc device.frontend.domid in
         if VM.get_domain_type ~xs di = Vm.Domain_HVM
         then ignore (run !Xc_resources.setup_vif_rules ["classic"; tap_interface_name; vm; devid; "filter"])
      )

  let set_ip_unspecified xs xenstore_path suffix =
    Xs.transaction xs (fun t ->
        let ip_setting_enabled = Printf.sprintf "%s/%s%s" xenstore_path "enabled" suffix in
        t.Xst.write ip_setting_enabled "0";

        let ip_setting_address = Printf.sprintf "%s/%s%s" xenstore_path "address" suffix in
        t.Xst.rm ip_setting_address;

        let ip_setting_gateway = Printf.sprintf "%s/%s%s" xenstore_path "gateway" suffix in
        t.Xst.rm ip_setting_gateway
      )

  let set_ip_static xs xenstore_path suffix address gateway =
    Xs.transaction xs (fun t ->
        let ip_setting_enabled = Printf.sprintf "%s/%s%s" xenstore_path "enabled" suffix in
        t.Xst.write ip_setting_enabled "1";

        let ip_setting_address = Printf.sprintf "%s/%s%s" xenstore_path "address" suffix in
        t.Xst.write ip_setting_address address;

        let ip_setting_gateway = Printf.sprintf "%s/%s%s" xenstore_path "gateway" suffix in
        match gateway with
        | None ->
          t.Xst.rm ip_setting_gateway
        | Some value ->
          debug "xenstore-write %s <- %s" ip_setting_gateway value;
          t.Xst.write ip_setting_gateway value
      )

  let set_ipv4_configuration task vm vif ipv4_configuration =
    let open Device_common in
    with_xc_and_xs
      (fun xc xs ->
         let device = device_by_id xc xs vm Vif Newest (id_of vif) in
         let xenstore_path =
           Printf.sprintf "%s/%s"
             (Device_common.extra_xenserver_path_of_device ~xs device)
             _static_ip_setting
         in
         match ipv4_configuration with
         | Unspecified4 ->
           set_ip_unspecified xs xenstore_path ""
         | Static4 (address :: _, gateway) ->
           set_ip_static xs xenstore_path "" address gateway
         | Static4 ([], _) ->
           raise (Internal_error "Static IPv4 configuration selected, but no address specified.")
      )

  let set_ipv6_configuration task vm vif ipv6_configuration =
    let open Device_common in
    with_xc_and_xs
      (fun xc xs ->
         let device = device_by_id xc xs vm Vif Newest (id_of vif) in
         let xenstore_path =
           Printf.sprintf "%s/%s"
             (Device_common.extra_xenserver_path_of_device ~xs device)
             _static_ip_setting
         in
         match ipv6_configuration with
         | Unspecified6 ->
           set_ip_unspecified xs xenstore_path "6"
         | Static6 (address :: _, gateway) ->
           set_ip_static xs xenstore_path "6" address gateway
         | Static6 ([], _) ->
           raise (Internal_error "Static IPv6 configuration selected, but no address specified.")
      )

  let set_pvs_proxy task vm vif proxy =
    let open Device_common in
    with_xc_and_xs
      (fun xc xs ->
         (* If the device is gone then this is ok *)
         let device = device_by_id xc xs vm Vif Newest (id_of vif) in
         let private_path = Device_common.get_private_data_path_of_device device in
         let hotplug_path = Hotplug.get_hotplug_path device in
         let setup action =
           let devid = string_of_int device.frontend.devid in
           let vif_interface_name = Printf.sprintf "vif%d.%s" device.frontend.domid devid in
           let tap_interface_name = Printf.sprintf "tap%d.%s" device.frontend.domid devid in
           let di = Xenctrl.domain_getinfo xc device.frontend.domid in
           ignore (run !Xc_resources.setup_pvs_proxy_rules [action; "vif"; vif_interface_name;
                                                            private_path; hotplug_path]);
           if VM.get_domain_type ~xs di = Vm.Domain_HVM then
             try
               ignore (run !Xc_resources.setup_pvs_proxy_rules [action; "tap"; tap_interface_name;
                                                                private_path; hotplug_path])
             with _ ->
               (* There won't be a tap device if the VM has PV drivers loaded. *)
               ()
         in
         if proxy = None then begin
           setup "remove";
           Xs.transaction xs (fun t ->
               let keys = t.Xs.directory private_path in
               List.iter (fun key ->
                   if String.startswith pvs_proxy_key_prefix key then
                     t.Xs.rm (Printf.sprintf "%s/%s" private_path key)
                 ) keys
             )
         end else begin
           Xs.transaction xs (fun t ->
               t.Xs.writev private_path (xenstore_of_pvs_proxy proxy)
             );
           setup "add"
         end
      )

  let get_state vm vif =
    with_xc_and_xs
      (fun xc xs ->
         try
           let (d: Device_common.device) = device_by_id xc xs vm Device_common.Vif Newest (id_of vif) in
           let path = Device_common.kthread_pid_path_of_device ~xs d in
           let kthread_pid = try xs.Xs.read path |> int_of_string with _ -> 0 in
           let pra_path = Hotplug.vif_pvs_rules_active_path_of_device ~xs d in
           let pvs_rules_active = try (ignore (xs.Xs.read pra_path); true) with _ -> false in
           (* We say the device is present unless it has been deleted
              					   from xenstore. The corrolary is that: only when the device
              					   is finally deleted from xenstore, can we remove bridges or
              					   switch configuration. *)
           let domid = d.Device_common.frontend.Device_common.domid in
           let device = "vif" ^ (string_of_int domid) ^ "." ^ (string_of_int vif.position) in
           {
             Vif.active = true;
             plugged = true;
             media_present = true;
             kthread_pid = kthread_pid;
             device = Some device;
             pvs_rules_active = pvs_rules_active;
           }
         with
         | (Does_not_exist(_,_))
         | Device_not_connected ->
           { unplugged_vif with
             Vif.active = get_active vm vif
           }
      )

  let get_device_action_request vm vif =
    with_xc_and_xs
      (fun xc xs ->
         try
           let (device: Device_common.device) = device_by_id xc xs vm Device_common.Vif Newest (id_of vif) in
           if Hotplug.device_is_online ~xs device
           then None
           else Some Needs_unplug
         with Device_not_connected ->
           None
      )

end

module UPDATES = struct
  let get last timeout = Updates.get "UPDATES.get" last timeout internal_updates
end

module IntMap = Map.Make(struct type t = int let compare = compare end)

module Actions = struct
  (* CA-76600: the rtc/timeoffset needs to be maintained over a migrate. *)
  let store_rtc_timeoffset vm timeoffset =
    let _ = DB.update vm (
      Opt.map (function { VmExtra.persistent; non_persistent } as extra ->
        match persistent with
        | { VmExtra.ty = Some ( Vm.HVM hvm_info ) } ->
          let persistent = { persistent with VmExtra.ty = Some (Vm.HVM { hvm_info with Vm.timeoffset = timeoffset }) } in
          debug "VM = %s; rtc/timeoffset <- %s" vm timeoffset;
          { VmExtra.persistent; non_persistent }
        | _ -> extra
      )
    )
    in ()

  let maybe_update_pv_drivers_detected ~xc ~xs domid path =
    let vm = get_uuid ~xc domid |> Uuidm.to_string in
    Opt.iter
      (function { VmExtra.non_persistent } ->
        if not non_persistent.VmExtra.pv_drivers_detected then begin
          (* If the new value for this device is 4 then PV drivers are present *)
          try
            let value = xs.Xs.read path in
            if value = "4" (* connected *) then begin
              let updated =
                DB.update vm (
                  Opt.map (function { VmExtra.persistent; non_persistent } ->
                    let non_persistent = { non_persistent with VmExtra.pv_drivers_detected = true } in
                    debug "VM = %s; found PV driver evidence on %s (value = %s)" vm path value;
                    { VmExtra.persistent; non_persistent }
                  )
                )
              in
              if updated then
                Updates.add (Dynamic.Vm vm) internal_updates
            end
          with Xs_protocol.Enoent _ ->
            warn "Watch event on %s fired but couldn't read from it" path;
            () (* the path must have disappeared immediately after the watch fired. Let's treat this as if we never saw it. *)
        end
      ) (DB.read vm)

  let interesting_paths_for_domain domid uuid =
    let open Printf in [
      sprintf "/local/domain/%d/attr" domid;
      sprintf "/local/domain/%d/data/updated" domid;
      sprintf "/local/domain/%d/data/ts" domid;
      sprintf "/local/domain/%d/memory/target" domid;
      sprintf "/local/domain/%d/memory/uncooperative" domid;
      sprintf "/local/domain/%d/console/vnc-port" domid;
      sprintf "/local/domain/%d/console/tc-port" domid;
      Device.Qemu.pid_path_signal domid;
      sprintf "/local/domain/%d/control" domid;
      sprintf "/local/domain/%d/device" domid;
      sprintf "/local/domain/%d/rrd" domid;
      sprintf "/local/domain/%d/vm-data" domid;
      sprintf "/local/domain/%d/feature" domid;
      sprintf "/vm/%s/rtc/timeoffset" uuid;
    ]

  let watch_token domid = Printf.sprintf "xenopsd-xc:domain-%d" domid

  let watches_of_device device =
    let interesting_backend_keys = [
      "kthread-pid";
      "tapdisk-pid";
      "shutdown-done";
      "hotplug-status";
      "params";
      "state";
    ] in
    let open Device_common in
    let be = device.backend.domid in
    let fe = device.frontend.domid in
    let kind = string_of_kind device.backend.kind in
    let devid = device.frontend.devid in
    List.map (fun k -> Printf.sprintf "/local/domain/%d/backend/%s/%d/%d/%s" be kind fe devid k) interesting_backend_keys

  let unmanaged_domain domid id =
    domid > 0 && not (DB.exists id)

  let found_running_domain domid id =
    Updates.add (Dynamic.Vm id) internal_updates

  let device_watches = ref IntMap.empty

  let domain_appeared xc xs domid =
    device_watches := IntMap.add domid [] !device_watches

  let domain_disappeared xc xs domid =
    let token = watch_token domid in
    List.iter (fun d ->
        List.iter (Xenstore_watch.unwatch ~xs token) (watches_of_device d)
      ) (try IntMap.find domid !device_watches with Not_found -> []);
    device_watches := IntMap.remove domid !device_watches;

    (* Anyone blocked on a domain/device operation which won't happen because the domain
       		   just shutdown should be cancelled here. *)
    debug "Cancelling watches for: domid %d" domid;
    Cancel_utils.on_shutdown ~xs domid;
    (* Finally, discard any device caching for the domid destroyed *)
    DeviceCache.discard device_cache domid

  let qemu_disappeared di xc xs =
    match !Xenopsd.action_after_qemu_crash with
    | None -> ()
    | Some action -> begin
        debug "action-after-qemu-crash=%s" action;
        match action with
        | "poweroff" ->
          (* we do not expect a HVM guest to survive qemu disappearing, so kill the VM *)
          Domain.set_action_request ~xs di.Xenctrl.domid (Some "poweroff")
        | "pause" ->
          (* useful for debugging qemu *)
          Domain.pause ~xc di.Xenctrl.domid
        | _ -> ()
      end

  let add_device_watch xs device =
    let open Device_common in
    debug "Adding watches for: %s" (string_of_device device);
    let domid = device.frontend.domid in
    let token = watch_token domid in
    List.iter (Xenstore_watch.watch ~xs token) (watches_of_device device);
    device_watches := IntMap.add domid (device :: (IntMap.find domid !device_watches)) !device_watches

  let remove_device_watch xs device =
    let open Device_common in
    debug "Removing watches for: %s" (string_of_device device);
    let domid = device.frontend.domid in
    let current = IntMap.find domid !device_watches in
    let token = watch_token domid in
    List.iter (Xenstore_watch.unwatch ~xs token) (watches_of_device device);
    device_watches := IntMap.add domid (List.filter (fun x -> x <> device) current) !device_watches

  let watch_fired xc xs path domains watches =
    let look_for_different_devices domid =
      if not(Xenstore_watch.IntSet.mem domid watches)
      then debug "Ignoring frontend device watch on unmanaged domain: %d" domid
      else if not(IntMap.mem domid !device_watches)
      then warn "Xenstore watch fired, but no entry for domid %d in device watches list" domid
      else begin
        let devices = IntMap.find domid !device_watches in
        let devices' = Device_common.list_frontends ~xs domid in
        let old_devices = Stdext.Listext.List.set_difference devices devices' in
        let new_devices = Stdext.Listext.List.set_difference devices' devices in
        List.iter (add_device_watch xs) new_devices;
        List.iter (remove_device_watch xs) old_devices;
      end in

    let fire_event_on_vm domid =
      let d = int_of_string domid in
      let open Xenstore_watch in
      if not(IntMap.mem d domains)
      then debug "Ignoring watch on shutdown domain %d" d
      else
        let di = IntMap.find d domains in
        let open Xenctrl in
        let id = Uuidm.to_string (uuid_of_di di) in
        Updates.add (Dynamic.Vm id) internal_updates in

    let fire_event_on_device domid kind devid =
      let d = int_of_string domid in
      let open Xenstore_watch in
      if not(IntMap.mem d domains)
      then debug "Ignoring watch on shutdown domain %d" d
      else
        let di = IntMap.find d domains in
        let open Xenctrl in
        let id = Uuidm.to_string (uuid_of_di di) in
        let update = match kind with
          | "vbd" | "vbd3" ->
            let devid' = devid |> int_of_string |> Device_number.of_xenstore_key |> Device_number.to_linux_device in
            Some (Dynamic.Vbd (id, devid'))
          | "vif" -> Some (Dynamic.Vif (id, devid))
          | x ->
            debug "Unknown device kind: '%s'" x;
            None in
        Opt.iter (fun x -> Updates.add x internal_updates) update in

    let fire_event_on_qemu domid =
      let d = int_of_string domid in
      let open Xenstore_watch in
      if not(IntMap.mem d domains)
      then debug "Ignoring qemu-pid-signal watch on shutdown domain %d" d
      else begin
        let signal = try Some (xs.Xs.read (Device.Qemu.pid_path_signal d)) with _ -> None in
        match signal with
        | None -> ()
        | Some signal ->
          debug "Received unexpected qemu-pid-signal %s for domid %d" signal d;
          let di = IntMap.find d domains in
          let id = Uuidm.to_string (uuid_of_di di) in
          qemu_disappeared di xc xs;
          Updates.add (Dynamic.Vm id) internal_updates
      end
    in

    let register_rrd_plugin ~domid ~name ~grant_refs ~protocol =
      debug
        "Registering RRD plugin: frontend_domid = %d, name = %s, refs = [%s]"
        domid name
        (List.map string_of_int grant_refs |> String.concat ";");
      let (_: float) = RRDD.Plugin.Interdomain.register
          ~uid:{
            Rrd_interface.name = name;
            frontend_domid = domid
          }
          ~info:{
            Rrd_interface.frequency = Rrd.Five_Seconds;
            shared_page_refs = grant_refs
          }
          ~protocol
      in ()
    in

    let deregister_rrd_plugin ~domid ~name =
      debug
        "Deregistering RRD plugin: frontend_domid = %d, name = %s"
        domid name;
      let uid = {Rrd_interface.name = name; frontend_domid = domid} in
      RRDD.Plugin.Interdomain.deregister ~uid
    in

    match List.filter (fun x -> x <> "") (Stdext.Xstringext.String.split '/' path) with
    | "local" :: "domain" :: domid :: "backend" :: kind :: frontend :: devid :: key ->
      debug "Watch on backend domid: %s kind: %s -> frontend domid: %s devid: %s" domid kind frontend devid;
      fire_event_on_device frontend kind devid;
      (* If this event was a state change then this might be the first time we see evidence of PV drivers *)
      if key = ["state"] then maybe_update_pv_drivers_detected ~xc ~xs (int_of_string frontend) path
    | "local" :: "domain" :: frontend :: "device" :: _ ->
      look_for_different_devices (int_of_string frontend)
    | "local" :: "domain" :: domid :: "rrd" :: name :: "ready" :: [] -> begin
        debug "Watch picked up an RRD plugin: domid = %s, name = %s" domid name;
        try
          let grant_refs_path =
            Printf.sprintf "/local/domain/%s/rrd/%s/grantrefs" domid name
          in
          let protocol_path =
            Printf.sprintf "/local/domain/%s/rrd/%s/protocol" domid name
          in
          let grant_refs = xs.Xs.read grant_refs_path
                           |> Stdext.Xstringext.String.split ','
                           |> List.map int_of_string
          in
          let protocol = Rpc.String (xs.Xs.read protocol_path)
                         |> Rrd_interface.plugin_protocol_of_rpc
          in
          register_rrd_plugin
            ~domid:(int_of_string domid) ~name ~grant_refs ~protocol
        with e ->
          debug
            "Failed to register RRD plugin: caught %s"
            (Printexc.to_string e)
      end
    | "local" :: "domain" :: domid :: "rrd" :: name :: "shutdown" :: [] ->
      let value =
        try Some (xs.Xs.read path)
        with Xs_protocol.Enoent _ -> None
      in
      if value = Some "true" then begin
        debug
          "RRD plugin has announced shutdown: domid = %s, name = %s"
          domid name;
        safe_rm xs (Printf.sprintf "local/domain/%s/rrd/%s" domid name);
        try deregister_rrd_plugin ~domid:(int_of_string domid) ~name
        with e ->
          debug
            "Failed to deregister RRD plugin: caught %s"
            (Printexc.to_string e)
      end
    | "local" :: "domain" :: domid :: "qemu-pid-signal" :: [] ->
      fire_event_on_qemu domid
    | "local" :: "domain" :: domid :: _ ->
      fire_event_on_vm domid
    | "vm" :: uuid :: "rtc" :: "timeoffset" :: [] ->
      let timeoffset = try Some (xs.Xs.read path) with _ -> None in
      Opt.iter
        (fun timeoffset ->
           (* Store the rtc/timeoffset for migrate *)
           store_rtc_timeoffset uuid timeoffset;
           (* Tell the higher-level toolstack about this too *)
           Updates.add (Dynamic.Vm uuid) internal_updates
        ) timeoffset
    | _  -> debug "Ignoring unexpected watch: %s" path
end

module Watcher = Xenstore_watch.WatchXenstore(Actions)

(* Here we analyse common startup errors in more detail and
   suggest the most likely fixes (e.g. switch to root, start missing
   service) *)

let look_for_forkexec () =
  try
    let _ = run "/bin/ls" [] in
    debug "fork/exec service is responding"
  with e ->
    error "The fork/exec service is not working properly. The raw error was: %s" (Printexc.to_string e);
    error "This is a fatal error because I will not be able to start any VMs.";
    error "Please start (or restart) the fork/exec service and try again.";
    exit 1

let look_for_xen () = match detect_hypervisor () with
  | Some (Xen (major, minor)) -> major, minor
  | Some (Other x) ->
    error "You are running a different hypervisor (%s)" x;
    error "Please check your bootloader configuration, reboot to xen and try again.";
    exit 1
  | None ->
    error "The file %s does not exist: you are not running xen." _sys_hypervisor_type;
    error "Please check your bootloader configuration, reboot to xen and try again.";
    exit 1

let look_for_xenctrl () =
  try
    let xc = Xenctrl.interface_open () in
    debug "xenctrl interface is available";
    Xenctrl.interface_close xc;
  with e ->
    error "I failed to open the low-level xen control interface (xenctrl)";
    error "The raw error was: %s" (Printexc.to_string e);
    if Unix.geteuid () = 0 then begin
      debug "You are running as root -- this is good.";
      error "Please check you have a matching hypervisor, xenctrl libraries and xenopsd.";
      error "If the problem persists then contact: <xen-api@lists.xen.org>";
      exit 1;
    end else begin
      error "You are not running as root.";
      error "Please switch to root and try again.";
      exit 1;
    end

let init () =
  look_for_forkexec ();

  let major, minor = look_for_xen () in

  look_for_xenctrl ();

  if major < "4" || (major = "4" && minor < "2") && !Xenopsd.run_hotplug_scripts then begin
    error "This is xen version %s.%s. On all versions < 4.1 we must use hotplug/udev scripts" major minor;
    error "To fix this error either upgrade xen or set run_hotplug_scripts=false in xenopsd.conf";
    error "Setting run_hotplug_scripts to false so we can continue: this may cause device timeouts.";
    Xenopsd.run_hotplug_scripts := false
  end;

  if !Xenopsd.run_hotplug_scripts then begin
    with_xs
      (fun xs ->
         xs.Xs.write disable_udev_path "1";
         info "Written %s to disable the hotplug/udev scripts" disable_udev_path;
      )
  end;
  (* XXX: is this completely redundant now? The Citrix PV drivers don't need this any more *)
  (* Special XS entry looked for by the XenSource PV drivers (see xenagentd.hg:src/xad.c) *)
  let xe_key = "/mh/XenSource-TM_XenEnterprise-TM" in
  let xe_val = "XenSource(TM) and XenEnterprise(TM) are registered trademarks of XenSource Inc." in

  with_xs
    (fun xs ->
       xs.Xs.write xe_key xe_val;
       xs.Xs.setperms xe_key { Xs_protocol.ACL.owner = 0; other = Xs_protocol.ACL.READ; acl = [] }
    );

  Device.Backend.init();
  debug "xenstore is responding to requests";
  let () = Watcher.create_watcher_thread () in
  ()

module DEBUG = struct
  let trigger cmd args = match cmd, args with
    | "reboot", [ k ] ->
      let uuid = uuid_of_string k in
      with_xc_and_xs
        (fun xc xs ->
           match di_of_uuid ~xc ~xs Newest uuid with
           | None -> raise (Does_not_exist("domain", k))
           | Some di ->
             Xenctrl.domain_shutdown xc di.Xenctrl.domid Xenctrl.Reboot
        )
    | _ ->
      debug "DEBUG.trigger cmd=%s Unimplemented" cmd;
      raise (Unimplemented(cmd))
end<|MERGE_RESOLUTION|>--- conflicted
+++ resolved
@@ -70,6 +70,7 @@
 (* We allow emu-manager to be overriden via a platform flag *)
 let choose_emu_manager x = choose_alternative _emu_manager !Xc_resources.emu_manager x
 
+
 type qemu_frontend =
   | Name of string (* block device path or bridge name *)
   | Device of Device_common.device
@@ -151,6 +152,7 @@
       let key vm = [ vm ]
     end)
 end
+
 
 (* These updates are local plugin updates, distinct from those that are
    exposed via the UPDATES API *)
@@ -731,6 +733,7 @@
       (fun xc _ -> Xenctrl.upgrade_oldstyle_featuremask xc features is_hvm)
 end
 
+let dB_m = Mutex.create ()
 let dm_of ~vm = Mutex.execute dB_m (fun () ->
     try
       let vmextra = DB.read_exn vm in
@@ -1034,7 +1037,7 @@
            )
        )
       in ()
-    )
+      )
   let create = create_exn
 
   let on_domain f domain_selection (task: Xenops_task.task_handle) vm =
@@ -1119,14 +1122,6 @@
       let vbds = List.filter (fun device -> match Device_common.(device.frontend.kind) with Device_common.Vbd _ -> true | _ -> false) devices in
       let dps = List.map (fun device -> Device.Generic.get_private_key ~xs device _dp_id) vbds in
 
-      Domain.destroy task ~xc ~xs ~qemu_domid ~dm:(dm_of ~vm) domid;
-      (* Detach any remaining disks *)
-      List.iter (fun dp ->
-          try
-            Storage.dp_destroy task dp
-          with e ->
-            warn "Ignoring exception in VM.destroy: %s" (Printexc.to_string e)) dps
-      ;
       (* Normally we throw-away our domain-level information. If the domain
          		   has suspended then we preserve it. *)
       if di.Xenctrl.shutdown && (Domain.shutdown_reason_of_int di.Xenctrl.shutdown_code = Domain.Suspend)
@@ -1135,6 +1130,13 @@
         debug "VM = %s; domid = %d; will not have domain-level information preserved" vm.Vm.id di.Xenctrl.domid;
         if DB.exists vm.Vm.id then DB.remove vm.Vm.id;
       end;
+      Domain.destroy task ~xc ~xs ~qemu_domid ~dm:(dm_of ~vm) domid;
+      (* Detach any remaining disks *)
+      List.iter (fun dp ->
+          try
+            Storage.dp_destroy task dp
+          with e ->
+            warn "Ignoring exception in VM.destroy: %s" (Printexc.to_string e)) dps
     )
       (fun ()->
          (* Finally, discard any device caching for the domid destroyed *)
@@ -1422,14 +1424,14 @@
 
         debug "VM = %s; domid = %d; Domain build completed" vm.Vm.id domid;
         let _ = DB.update_exn vm.Vm.id (fun d ->
-          let persistent = { d.VmExtra.persistent with
-                             VmExtra.build_info = Some build_info;
-                             ty = Some vm.ty;
-                           } in
+        let persistent = { d.VmExtra.persistent with
+                           VmExtra.build_info = Some build_info;
+                           ty = Some vm.ty;
+                         } in
           Some {
-            VmExtra.persistent = persistent;
-            VmExtra.non_persistent = d.VmExtra.non_persistent;
-          }
+          VmExtra.persistent = persistent;
+          VmExtra.non_persistent = d.VmExtra.non_persistent;
+        }
         )
         in ()
       ) (fun () -> Opt.iter Bootloader.delete !kernel_to_cleanup)
@@ -1706,9 +1708,9 @@
                 ) (Xenops_utils.chunks 10 vbds);
               debug "VM = %s; domid = %d; Storing final memory usage" vm.Vm.id domid;
               let _ = DB.update_exn vm.Vm.id (fun d ->
-                let non_persistent = { d.VmExtra.non_persistent with
-                                       VmExtra.suspend_memory_bytes = Memory.bytes_of_pages pages;
-                                     } in
+              let non_persistent = { d.VmExtra.non_persistent with
+                                     VmExtra.suspend_memory_bytes = Memory.bytes_of_pages pages;
+                                   } in
                 Some {d with VmExtra.non_persistent = non_persistent}
               )
               in ()
@@ -2013,6 +2015,7 @@
     state.VmExtra.persistent |> VmExtra.rpc_of_persistent_t |> Jsonrpc.to_string
 
   let set_internal_state vm state =
+    let k = vm.Vm.id in
     let persistent = state |> Jsonrpc.of_string |> VmExtra.persistent_t_of_rpc in
     (* Don't take the timeoffset from [state] (last boot record). Put back
        		 * the one from [vm] which came straight from the platform keys. *)
@@ -2026,27 +2029,19 @@
         end
       | _ -> persistent
     in
-<<<<<<< HEAD
     let persistent = { persistent with VmExtra.profile = profile_of ~vm } in
     persistent |> VmExtra.rpc_of_persistent_t |> Jsonrpc.to_string |> fun state_new ->
       debug "vm %s: persisting metadata %s" k state_new;
       (if state_new <> state then debug "vm %s: different original metadata %s" k state)
     ;
-    let non_persistent = match DB.read k with
+    let _ = DB.update vm.Vm.id (fun d ->
+      let non_persistent = match d with
       | None -> with_xc_and_xs (fun xc xs -> generate_non_persistent_state xc xs vm persistent)
       | Some vmextra -> vmextra.VmExtra.non_persistent
     in
-    DB.write k { VmExtra.persistent = persistent; VmExtra.non_persistent = non_persistent; }
-=======
-    let _ = DB.update vm.Vm.id (fun d ->
-      let non_persistent = match d with
-        | None -> with_xc_and_xs (fun xc xs -> generate_non_persistent_state xc xs vm persistent)
-        | Some vmextra -> vmextra.VmExtra.non_persistent
-      in
       Some { VmExtra.persistent = persistent; VmExtra.non_persistent = non_persistent; }
     )
     in ()
->>>>>>> 23a7cdce
 
   let minimum_reboot_delay = 120.
 end
@@ -2176,7 +2171,7 @@
   let get_device_action_request vm vusb =
     let state = get_state vm vusb in
     (* If it has disappeared from qom-list then we assume unplug is needed if only
-       to release resources *)
+       		   to release resources *)
     if not state.plugged then Some Needs_unplug else None
 
   let is_privileged vm =
@@ -2375,6 +2370,7 @@
              ) qemu_frontend
            end
         ) Newest vm
+
 
   let unplug task vm vbd force =
     with_xc_and_xs
@@ -2425,13 +2421,13 @@
                 (* If we have a qemu frontend, detach this too. *)
                 let _ = DB.update vm (
                   Opt.map (fun vm_t ->
-                    let non_persistent = vm_t.VmExtra.non_persistent in
-                    if List.mem_assoc vbd.Vbd.id non_persistent.VmExtra.qemu_vbds then begin
-                      let _, qemu_vbd = List.assoc vbd.Vbd.id non_persistent.VmExtra.qemu_vbds in
-                      (* destroy_vbd_frontend ignores 'refusing to close' transients' *)
-                      destroy_vbd_frontend ~xc ~xs task qemu_vbd;
-                      let non_persistent = { non_persistent with
-                                             VmExtra.qemu_vbds = List.remove_assoc vbd.Vbd.id non_persistent.VmExtra.qemu_vbds } in
+                        let non_persistent = vm_t.VmExtra.non_persistent in
+                        if List.mem_assoc vbd.Vbd.id non_persistent.VmExtra.qemu_vbds then begin
+                          let _, qemu_vbd = List.assoc vbd.Vbd.id non_persistent.VmExtra.qemu_vbds in
+                          (* destroy_vbd_frontend ignores 'refusing to close' transients' *)
+                          destroy_vbd_frontend ~xc ~xs task qemu_vbd;
+                          let non_persistent = { non_persistent with
+                                                 VmExtra.qemu_vbds = List.remove_assoc vbd.Vbd.id non_persistent.VmExtra.qemu_vbds } in
                       { vm_t with VmExtra.non_persistent = non_persistent }
                     end else
                       vm_t
@@ -2724,8 +2720,8 @@
                        let device = create task stubdom_domid in
                        let q = vif.position, Device device in
                        let _ = DB.update_exn vm (fun vm_t ->
-                         let non_persistent = { vm_t.VmExtra.non_persistent with
-                                                VmExtra.qemu_vifs = (vif.Vif.id, q) :: vm_t.VmExtra.non_persistent.VmExtra.qemu_vifs } in
+                       let non_persistent = { vm_t.VmExtra.non_persistent with
+                                              VmExtra.qemu_vifs = (vif.Vif.id, q) :: vm_t.VmExtra.non_persistent.VmExtra.qemu_vifs } in
                          Some { vm_t with VmExtra.non_persistent = non_persistent}
                        )
                        in ()
@@ -2794,13 +2790,13 @@
 
            (* If we have a qemu frontend, detach this too. *)
            let _ = DB.update_exn vm (fun vm_t ->
-             let non_persistent = vm_t.VmExtra.non_persistent in
-             if List.mem_assoc vif.Vif.id non_persistent.VmExtra.qemu_vifs then begin
-               match (List.assoc vif.Vif.id non_persistent.VmExtra.qemu_vifs) with
-               | _, Device device ->
-                 Device.Vif.move ~xs device bridge;
-                 let non_persistent = { non_persistent with
-                                        VmExtra.qemu_vifs = List.remove_assoc vif.Vif.id non_persistent.VmExtra.qemu_vifs } in
+           let non_persistent = vm_t.VmExtra.non_persistent in
+           if List.mem_assoc vif.Vif.id non_persistent.VmExtra.qemu_vifs then begin
+             match (List.assoc vif.Vif.id non_persistent.VmExtra.qemu_vifs) with
+             | _, Device device ->
+               Device.Vif.move ~xs device bridge;
+               let non_persistent = { non_persistent with
+                                      VmExtra.qemu_vifs = List.remove_assoc vif.Vif.id non_persistent.VmExtra.qemu_vifs } in
                  Some { vm_t with VmExtra.non_persistent = non_persistent }
                | _, _ -> Some vm_t
              end else
@@ -2811,7 +2807,8 @@
            debug "VM = %s; Ignoring missing domain" (id_of vif)
          | (Device_not_connected) ->
            debug "VM = %s; Ignoring missing device" (id_of vif)
-      )
+      );
+    ()
 
   let set_carrier task vm vif carrier =
     with_xc_and_xs
@@ -3014,10 +3011,10 @@
   let store_rtc_timeoffset vm timeoffset =
     let _ = DB.update vm (
       Opt.map (function { VmExtra.persistent; non_persistent } as extra ->
-        match persistent with
-        | { VmExtra.ty = Some ( Vm.HVM hvm_info ) } ->
-          let persistent = { persistent with VmExtra.ty = Some (Vm.HVM { hvm_info with Vm.timeoffset = timeoffset }) } in
-          debug "VM = %s; rtc/timeoffset <- %s" vm timeoffset;
+      match persistent with
+      | { VmExtra.ty = Some ( Vm.HVM hvm_info ) } ->
+        let persistent = { persistent with VmExtra.ty = Some (Vm.HVM { hvm_info with Vm.timeoffset = timeoffset }) } in
+        debug "VM = %s; rtc/timeoffset <- %s" vm timeoffset;
           { VmExtra.persistent; non_persistent }
         | _ -> extra
       )
@@ -3036,14 +3033,14 @@
               let updated =
                 DB.update vm (
                   Opt.map (function { VmExtra.persistent; non_persistent } ->
-                    let non_persistent = { non_persistent with VmExtra.pv_drivers_detected = true } in
-                    debug "VM = %s; found PV driver evidence on %s (value = %s)" vm path value;
+              let non_persistent = { non_persistent with VmExtra.pv_drivers_detected = true } in
+              debug "VM = %s; found PV driver evidence on %s (value = %s)" vm path value;
                     { VmExtra.persistent; non_persistent }
                   )
                 )
               in
               if updated then
-                Updates.add (Dynamic.Vm vm) internal_updates
+              Updates.add (Dynamic.Vm vm) internal_updates
             end
           with Xs_protocol.Enoent _ ->
             warn "Watch event on %s fired but couldn't read from it" path;
