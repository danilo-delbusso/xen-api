(*
 * Copyright (C) 2006-2009 Citrix Systems Inc.
 *
 * This program is free software; you can redistribute it and/or modify
 * it under the terms of the GNU Lesser General Public License as published
 * by the Free Software Foundation; version 2.1 only. with the special
 * exception on linking described in file LICENSE.
 *
 * This program is distributed in the hope that it will be useful,
 * but WITHOUT ANY WARRANTY; without even the implied warranty of
 * MERCHANTABILITY or FITNESS FOR A PARTICULAR PURPOSE.  See the
 * GNU Lesser General Public License for more details.
 *)
(** High-level domain management functions *)

open Device_common

type domid = Xenctrl.domid

exception Suspend_image_failure
exception Not_enough_memory of int64
exception Domain_build_failed
exception Domain_restore_failed
exception Xenguest_protocol_failure of string (* internal protocol failure *)
exception Xenguest_failure of string (* an actual error is reported to us *)
exception Emu_manager_protocol_failure (* internal protocol failure *)
exception Emu_manager_failure of string (* an actual error is reported to us *)
exception Timeout_backend
exception Could_not_read_file of string (* eg linux kernel/ initrd *)

type xen_arm_arch_domainconfig = (* Xenctrl.xen_arm_arch_domainconfig = *) {
  gic_version: int;
  nr_spis: int;
  clock_frequency: int32;
}

type x86_arch_emulation_flags = (* Xenctrl.x86_arch_emulation_flags = *)
| X86_EMU_LAPIC
| X86_EMU_HPET
| X86_EMU_PM
| X86_EMU_RTC
| X86_EMU_IOAPIC
| X86_EMU_PIC
| X86_EMU_VGA
| X86_EMU_IOMMU
| X86_EMU_PIT
| X86_EMU_USE_PIRQ

val emulation_flags_pvh : x86_arch_emulation_flags list
val emulation_flags_all : x86_arch_emulation_flags list

type xen_x86_arch_domainconfig = (* Xenctrl.xen_x86_arch_domainconfig = *) {
  emulation_flags: x86_arch_emulation_flags list;
}

type arch_domainconfig = (* Xenctrl.arch_domainconfig = *)
  | ARM of xen_arm_arch_domainconfig
  | X86 of xen_x86_arch_domainconfig
val rpc_of_arch_domainconfig : arch_domainconfig -> Rpc.t
val arch_domainconfig_of_rpc : Rpc.t -> arch_domainconfig

type create_info = {
  ssidref: int32;
  hvm: bool;
  hap: bool;
  name: string;
  xsdata: (string * string) list;
  platformdata: (string * string) list;
  bios_strings: (string * string) list;
  has_vendor_device: bool;
}
val create_info_of_rpc: Rpc.t -> create_info
val rpc_of_create_info: create_info -> Rpc.t

type build_hvm_info = {
  shadow_multiplier: float;
  video_mib: int;
}
val build_hvm_info_of_rpc: Rpc.t -> build_hvm_info
val rpc_of_build_hvm_info: build_hvm_info -> Rpc.t

type build_pv_info = {
  cmdline: string;
  ramdisk: string option;
}
val build_pv_info_of_rpc: Rpc.t -> build_pv_info
val rpc_of_build_pv_info: build_pv_info -> Rpc.t

type build_pvh_info = {
  cmdline: string;                        (* cmdline for the kernel (image) *)
  modules: (string * string option) list; (* list of modules plus optional cmdlines *)
  shadow_multiplier: float;
  video_mib: int;
}
val build_pvh_info_of_rpc: Rpc.t -> build_pvh_info
val rpc_of_build_pvh_info: build_pvh_info -> Rpc.t

type builder_spec_info =
  | BuildHVM of build_hvm_info
  | BuildPV of build_pv_info
  | BuildPVH of build_pvh_info
val builder_spec_info_of_rpc: Rpc.t -> builder_spec_info
val rpc_of_builder_spec_info: builder_spec_info -> Rpc.t

type build_info = {
  memory_max: int64;    (* memory max in kilobytes *)
  memory_target: int64; (* memory target in kilobytes *)
  kernel: string;       (* in hvm case, point to hvmloader *)
  vcpus: int;           (* vcpus max *)
  priv: builder_spec_info;
}
val build_info_of_rpc: Rpc.t -> build_info
val rpc_of_build_info: build_info -> Rpc.t

(** Create a fresh (empty) domain with a specific UUID, returning the domain ID *)
val make: xc:Xenctrl.handle -> xs:Xenstore.Xs.xsh -> create_info -> arch_domainconfig -> Uuidm.t -> domid

(** 'types' of shutdown request *)
type shutdown_reason = PowerOff | Reboot | Suspend | Crash | Halt | S3Suspend | Unknown of int

(** string versions of the shutdown_reasons, suitable for writing into control/shutdown *)
val string_of_shutdown_reason : shutdown_reason -> string

(** decodes the shutdown_reason contained within the xc dominfo struct *)
val shutdown_reason_of_int : int -> shutdown_reason

(** Immediately force shutdown the domain with reason 'shutdown_reason' *)
val hard_shutdown: xc:Xenctrl.handle -> domid -> shutdown_reason -> unit

(** Thrown if the domain has disappeared *)
exception Domain_does_not_exist

(** Tell the domain to shutdown with reason 'shutdown_reason'. Don't wait for an ack *)
val shutdown: xc:Xenctrl.handle -> xs:Xenstore.Xs.xsh -> domid -> shutdown_reason -> unit

(** Tell the domain to shutdown with reason 'shutdown_reason', waiting for an ack *)
val shutdown_wait_for_ack: Xenops_task.Xenops_task.task_handle -> timeout:float -> xc:Xenctrl.handle -> xs:Xenstore.Xs.xsh -> domid -> [`hvm | `pv | `pvh] -> shutdown_reason -> unit

(** send a domain a sysrq *)
val sysrq: xs:Xenstore.Xs.xsh -> domid -> char -> unit

(** destroy a domain *)
val destroy: Xenops_task.Xenops_task.task_handle -> xc: Xenctrl.handle -> xs:Xenstore.Xs.xsh -> qemu_domid:int -> dm:Device.Profile.t -> domid -> unit

(** Pause a domain *)
val pause: xc: Xenctrl.handle -> domid -> unit

(** Unpause a domain *)
val unpause: xc: Xenctrl.handle -> domid -> unit

(** [set_action_request xs domid None] declares this domain is fully intact.
    	Any other string is a hint to the toolstack that the domain is still broken. *)
val set_action_request: xs:Xenstore.Xs.xsh -> domid -> string option -> unit

val get_action_request: xs:Xenstore.Xs.xsh -> domid -> string option

(** Restore a domain using the info provided *)
val build: Xenops_task.Xenops_task.task_handle -> xc: Xenctrl.handle -> xs: Xenstore.Xs.xsh -> store_domid:int -> console_domid:int -> timeoffset:string -> extras:string list -> build_info -> string -> domid -> bool -> unit

(** Restore a domain using the info provided *)
val restore: Xenops_task.Xenops_task.task_handle -> xc: Xenctrl.handle -> xs: Xenstore.Xs.xsh
  -> store_domid:int -> console_domid:int -> no_incr_generationid:bool
  -> timeoffset:string -> extras:string list -> build_info
  -> xenguest_path:string -> emu_manager_path:string -> domid
  -> Unix.file_descr -> Unix.file_descr option
  -> unit

type suspend_flag = Live | Debug

(** suspend a domain into the file descriptor *)
<<<<<<< HEAD
val suspend: Xenops_task.Xenops_task.task_handle -> xc: Xenctrl.handle -> xs: Xenstore.Xs.xsh -> hvm: bool
  -> dm:Device.Profile.t
=======
val suspend: Xenops_task.Xenops_task.task_handle -> xc: Xenctrl.handle -> xs: Xenstore.Xs.xsh
  -> domain_type: [`hvm | `pv | `pvh]
>>>>>>> b8c6dfc0
  -> xenguest_path:string -> emu_manager_path:string -> string -> domid
  -> Unix.file_descr
  -> Unix.file_descr option
  -> suspend_flag list
  -> ?progress_callback: (float -> unit)
  -> qemu_domid: int
  -> (unit -> unit) -> unit

(** send a s3resume event to a domain *)
val send_s3resume: xc: Xenctrl.handle -> domid -> unit

(** Set cpu affinity of some vcpus of a domain using an boolean array *)
val vcpu_affinity_set: xc: Xenctrl.handle -> domid -> int -> bool array -> unit

(** Get Cpu affinity of some vcpus of a domain *)
val vcpu_affinity_get: xc: Xenctrl.handle -> domid -> int -> bool array

(** Get the uuid from a specific domain *)
val get_uuid: xc: Xenctrl.handle -> Xenctrl.domid -> Uuidm.t

(** Write the min,max values of memory/target to xenstore for use by a memory policy agent *)
val set_memory_dynamic_range: xc:Xenctrl.handle -> xs: Xenstore.Xs.xsh -> min:int -> max:int -> domid -> unit

(** Grant a domain access to a range of IO ports *)
val add_ioport: xc: Xenctrl.handle -> domid -> int -> int -> unit

(** Revoke a domain's access to a range of IO ports *)
val del_ioport: xc: Xenctrl.handle -> domid -> int -> int -> unit

(** Grant a domain access to a range of IO memory *)
val add_iomem: xc: Xenctrl.handle -> domid -> int64 -> int64 -> unit

(** Revoke a domain's access to a range of IO memory *)
val del_iomem: xc: Xenctrl.handle -> domid -> int64 -> int64 -> unit

(** Grant a domain access to a physical IRQ *)
val add_irq: xc: Xenctrl.handle -> domid -> int -> unit

(** Revoke a domain's access to a physical IRQ *)
val del_irq: xc: Xenctrl.handle -> domid -> int -> unit

(** Restrict a domain to a maximum machine address width *)
val set_machine_address_size: xc: Xenctrl.handle -> domid -> int option -> unit

(** Suppress spurious page faults for this domain *)
val suppress_spurious_page_faults: xc: Xenctrl.handle -> domid -> unit

val set_memory_target : xs:Xenstore.Xs.xsh -> Xenstore.Xs.domid -> int64 -> unit

val wait_xen_free_mem : xc:Xenctrl.handle -> ?maximum_wait_time_seconds:int -> int64 -> bool

val allowed_xsdata_prefixes: string list

val set_xsdata : xs:Xenstore.Xs.xsh -> domid -> (string * string) list -> unit<|MERGE_RESOLUTION|>--- conflicted
+++ resolved
@@ -168,13 +168,9 @@
 type suspend_flag = Live | Debug
 
 (** suspend a domain into the file descriptor *)
-<<<<<<< HEAD
-val suspend: Xenops_task.Xenops_task.task_handle -> xc: Xenctrl.handle -> xs: Xenstore.Xs.xsh -> hvm: bool
-  -> dm:Device.Profile.t
-=======
 val suspend: Xenops_task.Xenops_task.task_handle -> xc: Xenctrl.handle -> xs: Xenstore.Xs.xsh
   -> domain_type: [`hvm | `pv | `pvh]
->>>>>>> b8c6dfc0
+  -> dm:Device.Profile.t
   -> xenguest_path:string -> emu_manager_path:string -> string -> domid
   -> Unix.file_descr
   -> Unix.file_descr option
